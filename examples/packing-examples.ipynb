{
 "cells": [
  {
   "cell_type": "markdown",
   "id": "865a8a79-5cf4-471d-9711-69b7c892db3d",
   "metadata": {
    "tags": []
   },
   "source": [
    "# Packing circuits\n",
    "\n",
    "This notebook looks at some examples of packing circuits to reduce their ancilla costs. In particular in these examples this problem is solved via the calculation of minimum vertex covers, which is done by not allowing 'evicted gates'.\n",
    "\n",
    "First, import the modules we need."
   ]
  },
  {
   "cell_type": "code",
   "execution_count": null,
   "id": "bbdb006d-c4d7-48af-905c-09681fc98be9",
   "metadata": {
    "tags": []
   },
   "outputs": [],
   "source": [
    "from pytket import Circuit\n",
    "from pytket.circuit.display import render_circuit_jupyter\n",
    "from pytket_dqc.networks import NISQNetwork\n",
<<<<<<< HEAD
    "from pytket_dqc.distributors import GraphPartitioning, Annealing\n",
    "from pytket_dqc.circuits import DistributedCircuit, BipartiteCircuit\n",
    "from pytket.transform import Transform\n",
    "from pytket_dqc.utils import check_equivalence\n",
    "from pyzx import draw_matplotlib"
=======
    "from pytket_dqc.allocators import HypergraphPartitioning, Annealing\n",
    "from pytket_dqc.circuits import HypergraphCircuit, BipartiteCircuit\n",
    "from pytket_dqc.utils import ebit_memory_required\n",
    "from pytket.transform import Transform"
>>>>>>> 271b6df4
   ]
  },
  {
   "cell_type": "markdown",
   "id": "a7c3b907-9ad7-4020-a29a-b21543de0600",
   "metadata": {},
   "source": [
    "## Trivial examples"
   ]
  },
  {
   "cell_type": "markdown",
   "id": "ab746ea4",
   "metadata": {},
   "source": [
    "### Two CZs"
   ]
  },
  {
   "cell_type": "code",
   "execution_count": null,
   "id": "030cfcfc",
   "metadata": {},
   "outputs": [],
   "source": [
    "circuit = Circuit(2)\n",
    "circuit.CZ(0,1)\n",
    "circuit.CZ(0,1)\n",
    "network = NISQNetwork(\n",
    "    [[0,1]],\n",
    "    {0: [0], 1: [1]}\n",
    ")\n",
    "render_circuit_jupyter(circuit)\n",
    "\n",
    "dist_circ = HypergraphCircuit(circuit)\n",
    "distributor = HypergraphPartitioning()\n",
    "distribution = distributor.allocate(dist_circ, network)"
   ]
  },
  {
   "cell_type": "code",
   "execution_count": null,
   "id": "93935b49",
   "metadata": {},
   "outputs": [],
   "source": [
    "bp_circuit = BipartiteCircuit(circuit, distribution.placement)\n",
    "render_circuit_jupyter(bp_circuit.packed_circuit)"
   ]
  },
  {
   "cell_type": "code",
   "execution_count": null,
<<<<<<< HEAD
   "id": "f512469f-d60a-4fce-b850-ae7ede401efd",
   "metadata": {},
   "outputs": [],
   "source": [
    "assert check_equivalence(circuit, bp_circuit.packed_circuit)"
=======
   "id": "ed8051b7-79b0-4774-b1f1-f35c9d7a412f",
   "metadata": {},
   "outputs": [],
   "source": [
    "print(\"Ebit memory required per server:\")\n",
    "for server, mem in ebit_memory_required(bp_circuit.packed_circuit).items():\n",
    "    print(f\"\\tServer {server} requires {mem} memory qubits\")"
>>>>>>> 271b6df4
   ]
  },
  {
   "cell_type": "markdown",
   "id": "66c204c7",
   "metadata": {},
   "source": [
    "### Two CZs (opposite controls)"
   ]
  },
  {
   "cell_type": "code",
   "execution_count": null,
   "id": "c43da0de",
   "metadata": {},
   "outputs": [],
   "source": [
    "circuit = Circuit(2)\n",
    "circuit.CZ(0,1)\n",
    "circuit.CZ(1,0)\n",
    "network = NISQNetwork(\n",
    "    [[0,1]],\n",
    "    {0: [0], 1: [1]}\n",
    ")\n",
    "render_circuit_jupyter(circuit)\n",
    "\n",
    "dist_circ = HypergraphCircuit(circuit)\n",
    "distributor = HypergraphPartitioning()\n",
    "distribution = distributor.allocate(dist_circ, network)"
   ]
  },
  {
   "cell_type": "code",
   "execution_count": null,
   "id": "541324f2",
   "metadata": {},
   "outputs": [],
   "source": [
    "bp_circuit = BipartiteCircuit(circuit, distribution.placement)\n",
    "render_circuit_jupyter(bp_circuit.packed_circuit)"
   ]
  },
  {
   "cell_type": "code",
   "execution_count": null,
<<<<<<< HEAD
   "id": "3fa91c61-0075-4fa0-8df1-8e1979bff3d1",
   "metadata": {},
   "outputs": [],
   "source": [
    "assert check_equivalence(circuit, bp_circuit.packed_circuit)"
=======
   "id": "ab1eb507-d53b-4464-a161-e6d02d1643b1",
   "metadata": {},
   "outputs": [],
   "source": [
    "print(\"Ebit memory required per server:\")\n",
    "for server, mem in ebit_memory_required(bp_circuit.packed_circuit).items():\n",
    "    print(f\"\\tServer {server} requires {mem} memory qubits\")"
>>>>>>> 271b6df4
   ]
  },
  {
   "cell_type": "markdown",
   "id": "49711af1",
   "metadata": {},
   "source": [
    "### Two CZs with X in between"
   ]
  },
  {
   "cell_type": "code",
   "execution_count": null,
   "id": "14646926",
   "metadata": {},
   "outputs": [],
   "source": [
    "circuit = Circuit(2)\n",
    "circuit.CZ(0,1)\n",
    "circuit.Rx(1, 0)\n",
    "circuit.Rx(1, 1)\n",
    "circuit.CZ(1,0)\n",
    "network = NISQNetwork(\n",
    "    [[0,1]],\n",
    "    {0: [0], 1: [1]}\n",
    ")\n",
    "render_circuit_jupyter(circuit)\n",
    "\n",
    "dist_circ = HypergraphCircuit(circuit)\n",
    "distributor = HypergraphPartitioning()\n",
    "distribution = distributor.allocate(dist_circ, network)"
   ]
  },
  {
   "cell_type": "code",
   "execution_count": null,
   "id": "c24515b8",
   "metadata": {},
   "outputs": [],
   "source": [
    "bp_circuit = BipartiteCircuit(circuit, distribution.placement)\n",
    "render_circuit_jupyter(bp_circuit.packed_circuit)"
   ]
  },
  {
   "cell_type": "code",
   "execution_count": null,
<<<<<<< HEAD
   "id": "7d9d693a-8a68-4653-99d6-3bb0b1f8cb12",
   "metadata": {},
   "outputs": [],
   "source": [
    "assert check_equivalence(circuit, bp_circuit.packed_circuit)"
=======
   "id": "5b8253c6-88cf-4a0a-acc5-4c0cb7141590",
   "metadata": {},
   "outputs": [],
   "source": [
    "print(\"Ebit memory required per server:\")\n",
    "for server, mem in ebit_memory_required(bp_circuit.packed_circuit).items():\n",
    "    print(f\"\\tServer {server} requires {mem} memory qubits\")"
>>>>>>> 271b6df4
   ]
  },
  {
   "cell_type": "markdown",
   "id": "bb474ff4",
   "metadata": {},
   "source": [
    "### Two CZs with non-packable in between"
   ]
  },
  {
   "cell_type": "code",
   "execution_count": null,
   "id": "95d6ec06",
   "metadata": {},
   "outputs": [],
   "source": [
    "circuit = Circuit(2)\n",
    "circuit.CZ(0,1)\n",
    "circuit.Rx(0.5, 0)\n",
    "circuit.Rx(0.5, 1)\n",
    "circuit.CZ(1,0)\n",
    "network = NISQNetwork(\n",
    "    [[0,1]],\n",
    "    {0: [0], 1: [1]}\n",
    ")\n",
    "render_circuit_jupyter(circuit)\n",
    "\n",
    "dist_circ = HypergraphCircuit(circuit)\n",
    "distributor = HypergraphPartitioning()\n",
    "distribution = distributor.allocate(dist_circ, network)"
   ]
  },
  {
   "cell_type": "code",
   "execution_count": null,
   "id": "20e68384",
   "metadata": {},
   "outputs": [],
   "source": [
    "bp_circuit = BipartiteCircuit(circuit, distribution.placement)\n",
    "render_circuit_jupyter(bp_circuit.packed_circuit)"
   ]
  },
  {
   "cell_type": "code",
   "execution_count": null,
<<<<<<< HEAD
   "id": "bfbf7f74-480c-4f7a-8114-964ed7a03733",
   "metadata": {},
   "outputs": [],
   "source": [
    "assert check_equivalence(circuit, bp_circuit.packed_circuit)"
=======
   "id": "ca92222b-8fdd-4a91-afa8-e0f17c68b66d",
   "metadata": {},
   "outputs": [],
   "source": [
    "print(\"Ebit memory required per server:\")\n",
    "for server, mem in ebit_memory_required(bp_circuit.packed_circuit).items():\n",
    "    print(f\"\\tServer {server} requires {mem} memory qubits\")"
>>>>>>> 271b6df4
   ]
  },
  {
   "cell_type": "markdown",
   "id": "2d297600",
   "metadata": {},
   "source": [
    "### Simple CZ cycle"
   ]
  },
  {
   "cell_type": "code",
   "execution_count": null,
   "id": "df76179a",
   "metadata": {},
   "outputs": [],
   "source": [
    "circuit = Circuit(3)\n",
    "circuit.CZ(0, 1)\n",
    "circuit.CZ(1, 2)\n",
    "circuit.CZ(2, 0)\n",
    "network = NISQNetwork(\n",
    "    [[0,1], [1, 2]],\n",
    "    {0: [0], 1: [1], 2:[2]}\n",
    ")\n",
    "render_circuit_jupyter(circuit)\n",
    "\n",
    "dist_circ = HypergraphCircuit(circuit)\n",
    "distributor = HypergraphPartitioning()\n",
    "distribution = distributor.allocate(dist_circ, network)"
   ]
  },
  {
   "cell_type": "code",
   "execution_count": null,
   "id": "e41188ce",
   "metadata": {},
   "outputs": [],
   "source": [
    "bp_circuit = BipartiteCircuit(circuit, distribution.placement)\n",
    "render_circuit_jupyter(bp_circuit.packed_circuit)"
   ]
  },
  {
   "cell_type": "code",
   "execution_count": null,
<<<<<<< HEAD
   "id": "e9b1b0cc-2e2f-402d-9b50-52e1d30e87ed",
   "metadata": {},
   "outputs": [],
   "source": [
    "assert check_equivalence(circuit, bp_circuit.packed_circuit)"
=======
   "id": "df4d52d3-3caa-4ebf-902c-a63f2994b704",
   "metadata": {},
   "outputs": [],
   "source": [
    "print(\"Ebit memory required per server:\")\n",
    "for server, mem in ebit_memory_required(bp_circuit.packed_circuit).items():\n",
    "    print(f\"\\tServer {server} requires {mem} memory qubits\")"
>>>>>>> 271b6df4
   ]
  },
  {
   "cell_type": "markdown",
   "id": "efa45272",
   "metadata": {},
   "source": [
    "### Complicated circuit"
   ]
  },
  {
   "cell_type": "code",
   "execution_count": null,
   "id": "5f21754c",
   "metadata": {},
   "outputs": [],
   "source": [
    "circuit = Circuit(6)\n",
    "circuit.CZ(0, 3).CZ(2, 3).CZ(2, 4).H(2).CZ(2, 5).CZ(2, 4).CZ(0, 3).CZ(0, 4).H(3).CZ(0, 5).X(0).CZ(0, 3)\n",
    "Transform.RebaseToQuil().apply(circuit)\n",
    "network = NISQNetwork([[0,1]], {0:[0,1,2], 1:[3,4,5]})\n",
    "render_circuit_jupyter(circuit)\n",
    "\n",
    "dist_circ = HypergraphCircuit(circuit)\n",
    "distributor = HypergraphPartitioning()\n",
    "distribution = distributor.allocate(dist_circ, network)"
   ]
  },
  {
   "cell_type": "code",
   "execution_count": null,
   "id": "54f2ce92",
   "metadata": {},
   "outputs": [],
   "source": [
    "bp_circuit = BipartiteCircuit(circuit, distribution.placement)\n",
    "render_circuit_jupyter(bp_circuit.packed_circuit)"
   ]
  },
  {
   "cell_type": "code",
   "execution_count": null,
   "id": "7e7fcd40-f073-4c5e-9a60-0de5d2ad32e1",
   "metadata": {},
   "outputs": [],
   "source": [
<<<<<<< HEAD
    "assert check_equivalence(circuit, bp_circuit.packed_circuit)"
=======
    "print(\"Ebit memory required per server:\")\n",
    "for server, mem in ebit_memory_required(bp_circuit.packed_circuit).items():\n",
    "    print(f\"\\tServer {server} requires {mem} memory qubits\")"
>>>>>>> 271b6df4
   ]
  }
 ],
 "metadata": {
  "kernelspec": {
   "display_name": "base",
   "language": "python",
   "name": "base"
  },
  "language_info": {
   "codemirror_mode": {
    "name": "ipython",
    "version": 3
   },
   "file_extension": ".py",
   "mimetype": "text/x-python",
   "name": "python",
   "nbconvert_exporter": "python",
   "pygments_lexer": "ipython3",
   "version": "3.9.7"
  }
 },
 "nbformat": 4,
 "nbformat_minor": 5
}<|MERGE_RESOLUTION|>--- conflicted
+++ resolved
@@ -26,18 +26,10 @@
     "from pytket import Circuit\n",
     "from pytket.circuit.display import render_circuit_jupyter\n",
     "from pytket_dqc.networks import NISQNetwork\n",
-<<<<<<< HEAD
-    "from pytket_dqc.distributors import GraphPartitioning, Annealing\n",
-    "from pytket_dqc.circuits import DistributedCircuit, BipartiteCircuit\n",
-    "from pytket.transform import Transform\n",
-    "from pytket_dqc.utils import check_equivalence\n",
-    "from pyzx import draw_matplotlib"
-=======
     "from pytket_dqc.allocators import HypergraphPartitioning, Annealing\n",
     "from pytket_dqc.circuits import HypergraphCircuit, BipartiteCircuit\n",
     "from pytket_dqc.utils import ebit_memory_required\n",
     "from pytket.transform import Transform"
->>>>>>> 271b6df4
    ]
   },
   {
@@ -91,13 +83,6 @@
   {
    "cell_type": "code",
    "execution_count": null,
-<<<<<<< HEAD
-   "id": "f512469f-d60a-4fce-b850-ae7ede401efd",
-   "metadata": {},
-   "outputs": [],
-   "source": [
-    "assert check_equivalence(circuit, bp_circuit.packed_circuit)"
-=======
    "id": "ed8051b7-79b0-4774-b1f1-f35c9d7a412f",
    "metadata": {},
    "outputs": [],
@@ -105,7 +90,6 @@
     "print(\"Ebit memory required per server:\")\n",
     "for server, mem in ebit_memory_required(bp_circuit.packed_circuit).items():\n",
     "    print(f\"\\tServer {server} requires {mem} memory qubits\")"
->>>>>>> 271b6df4
    ]
   },
   {
@@ -151,13 +135,6 @@
   {
    "cell_type": "code",
    "execution_count": null,
-<<<<<<< HEAD
-   "id": "3fa91c61-0075-4fa0-8df1-8e1979bff3d1",
-   "metadata": {},
-   "outputs": [],
-   "source": [
-    "assert check_equivalence(circuit, bp_circuit.packed_circuit)"
-=======
    "id": "ab1eb507-d53b-4464-a161-e6d02d1643b1",
    "metadata": {},
    "outputs": [],
@@ -165,7 +142,6 @@
     "print(\"Ebit memory required per server:\")\n",
     "for server, mem in ebit_memory_required(bp_circuit.packed_circuit).items():\n",
     "    print(f\"\\tServer {server} requires {mem} memory qubits\")"
->>>>>>> 271b6df4
    ]
   },
   {
@@ -213,13 +189,6 @@
   {
    "cell_type": "code",
    "execution_count": null,
-<<<<<<< HEAD
-   "id": "7d9d693a-8a68-4653-99d6-3bb0b1f8cb12",
-   "metadata": {},
-   "outputs": [],
-   "source": [
-    "assert check_equivalence(circuit, bp_circuit.packed_circuit)"
-=======
    "id": "5b8253c6-88cf-4a0a-acc5-4c0cb7141590",
    "metadata": {},
    "outputs": [],
@@ -227,7 +196,6 @@
     "print(\"Ebit memory required per server:\")\n",
     "for server, mem in ebit_memory_required(bp_circuit.packed_circuit).items():\n",
     "    print(f\"\\tServer {server} requires {mem} memory qubits\")"
->>>>>>> 271b6df4
    ]
   },
   {
@@ -275,13 +243,6 @@
   {
    "cell_type": "code",
    "execution_count": null,
-<<<<<<< HEAD
-   "id": "bfbf7f74-480c-4f7a-8114-964ed7a03733",
-   "metadata": {},
-   "outputs": [],
-   "source": [
-    "assert check_equivalence(circuit, bp_circuit.packed_circuit)"
-=======
    "id": "ca92222b-8fdd-4a91-afa8-e0f17c68b66d",
    "metadata": {},
    "outputs": [],
@@ -289,7 +250,6 @@
     "print(\"Ebit memory required per server:\")\n",
     "for server, mem in ebit_memory_required(bp_circuit.packed_circuit).items():\n",
     "    print(f\"\\tServer {server} requires {mem} memory qubits\")"
->>>>>>> 271b6df4
    ]
   },
   {
@@ -336,13 +296,6 @@
   {
    "cell_type": "code",
    "execution_count": null,
-<<<<<<< HEAD
-   "id": "e9b1b0cc-2e2f-402d-9b50-52e1d30e87ed",
-   "metadata": {},
-   "outputs": [],
-   "source": [
-    "assert check_equivalence(circuit, bp_circuit.packed_circuit)"
-=======
    "id": "df4d52d3-3caa-4ebf-902c-a63f2994b704",
    "metadata": {},
    "outputs": [],
@@ -350,7 +303,6 @@
     "print(\"Ebit memory required per server:\")\n",
     "for server, mem in ebit_memory_required(bp_circuit.packed_circuit).items():\n",
     "    print(f\"\\tServer {server} requires {mem} memory qubits\")"
->>>>>>> 271b6df4
    ]
   },
   {
@@ -393,25 +345,21 @@
   {
    "cell_type": "code",
    "execution_count": null,
-   "id": "7e7fcd40-f073-4c5e-9a60-0de5d2ad32e1",
-   "metadata": {},
-   "outputs": [],
-   "source": [
-<<<<<<< HEAD
-    "assert check_equivalence(circuit, bp_circuit.packed_circuit)"
-=======
-    "print(\"Ebit memory required per server:\")\n",
-    "for server, mem in ebit_memory_required(bp_circuit.packed_circuit).items():\n",
-    "    print(f\"\\tServer {server} requires {mem} memory qubits\")"
->>>>>>> 271b6df4
+   "id": "a68db8a1",
+   "metadata": {},
+   "outputs": [],
+   "source": [
+    "print(\"Ebit memory required per server:\")\n",
+    "for server, mem in ebit_memory_required(bp_circuit.packed_circuit).items():\n",
+    "    print(f\"\\tServer {server} requires {mem} memory qubits\")"
    ]
   }
  ],
  "metadata": {
   "kernelspec": {
-   "display_name": "base",
+   "display_name": "Python 3 (ipykernel)",
    "language": "python",
-   "name": "base"
+   "name": "python3"
   },
   "language_info": {
    "codemirror_mode": {
