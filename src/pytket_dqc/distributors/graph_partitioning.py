from __future__ import annotations

import random
import kahypar as kahypar  # type:ignore
<<<<<<< HEAD
from pytket_dqc.distributors import Distributor, GainManager
=======
from pytket_dqc.distributors import Distributor
from .ordered import Ordered
>>>>>>> de1529db
from pytket_dqc.placement import Placement
import importlib_resources


from typing import TYPE_CHECKING

if TYPE_CHECKING:
    from pytket_dqc import DistributedCircuit
    from pytket_dqc.networks import NISQNetwork


class GraphPartitioning(Distributor):
    """Distribution technique, making use of existing tools for hypergraph
    partitioning available through the `kahypar <https://kahypar.org/>`_
    package. This distributor will ignore weighted hypergraphs and assume
    all hyperedges have weight 1. This distributor will ignore the
    connectivity of the NISQNetwork.
    """

    def distribute(
        self, dist_circ: DistributedCircuit, network: NISQNetwork, **kwargs
    ) -> Placement:
        """Distribute ``dist_circ`` onto ``network``. The initial placement
        is found by KaHyPar using the connectivity metric, then it is
        refined to reduce the cost taking into account the network topology.

        :param dist_circ: Circuit to distribute.
        :type dist_circ: DistributedCircuit
        :param network: Network onto which ``dist_circ`` should be placed.
        :type network: NISQNetwork

        :key ini_path: Path to kahypar ini file.
        :key seed: Seed for randomness. Default is None
        :key num_rounds: Max number of refinement rounds. Default is 1000.
        :key stop_parameter: Real number in [0,1]. If proportion of moves
            in a round is smaller than this number, do no more rounds. Default
            is 0.05.
        :key cache_limit: The maximum size of the set of servers whose cost is
            stored in cache; see GainManager. Default value is 5.

        :return: Placement of ``dist_circ`` onto ``network``.
        :rtype: Placement
        """

        package_path = importlib_resources.files("pytket_dqc")
        default_ini = f"{package_path}/distributors/km1_kKaHyPar_sea20.ini"
        ini_path = kwargs.get("ini_path", default_ini)
        seed = kwargs.get("seed", None)
        num_rounds = kwargs.get("num_rounds", 1000)
        stop_parameter = kwargs.get("stop_parameter", 0.05)
        cache_limit = kwargs.get("cache_limit", None)

        # First step is to call KaHyPar using the connectivity metric (i.e. no
        # knowledge about network topology other than server sizes)
        placement = self.initial_distribute(
            dist_circ, network, ini_path, seed=seed
        )

        # Then, we refine the placement using label propagation. This will
        # also ensure that the servers do not exceed their qubit capacity
        placement = self.refine(
            placement,
            dist_circ,
            network,
            seed=seed,
            num_rounds=num_rounds,
            stop_parameter=stop_parameter,
            cache_limit=cache_limit,
        )

        assert placement.is_valid(dist_circ, network)
        return placement

    def refine(
        self,
        placement: Placement,
        dist_circ: DistributedCircuit,
        network: NISQNetwork,
        **kwargs,
    ) -> Placement:
        """The refinement algorithm proceeds in rounds. In each round, all of
        the vertices in the boundary are visited in random order and we
        we calculate the gain achieved by moving the vertex to other servers.
        The best move is applied, with ties broken randomly. If all possible
        moves have negative gains, the vertex is not moved; as such, the
        refinement algorithm cannot escape local optima. The justification
        is that we assume ``initial_distribute`` already left us close to
        a decent solution and we simply wish to refine it. This assumption
        is empirically justified when refinement is used in tandem with
        a coarsening approach.

        The algorithm continues until the proportion of vertices
        moved in a round (i.e. #moved / #boundary) is smaller than
        ``stop_parameter`` or the maximum ``num_rounds`` is reached.
        The resulting placement is guaranteed to be valid.

        This refinement algorithm is known as "label propagation" and it
        is discussed in https://arxiv.org/abs/1402.3281.

        :param placement: Initial placement.
        :type placement: Placement
        :param dist_circ: Circuit to distribute.
        :type dist_circ: DistributedCircuit
        :param network: Network onto which ``dist_circ`` should be placed.
        :type network: NISQNetwork

        :key seed: Seed for randomness. Default is None
        :key num_rounds: Max number of refinement rounds. Default is 1000.
        :key stop_parameter: Real number in [0,1]. If proportion of moves
            in a round is smaller than this number, do no more rounds. Default
            is 0.05.
        :key cache_limit: The maximum size of the set of servers whose cost is
            stored in cache; see GainManager. Default value is 5.

        :return: Placement of ``dist_circ`` onto ``network``.
        :rtype: Placement
        """

        num_rounds = kwargs.get("num_rounds", 1000)
        stop_parameter = kwargs.get("stop_parameter", 0.05)
        seed = kwargs.get("seed", None)
        if seed is not None:
            random.seed(seed)
        cache_limit = kwargs.get("cache_limit", None)

        qubit_vertices = frozenset(
            [v for v in dist_circ.vertex_list if dist_circ.is_qubit_vertex(v)]
        )

        # We will use a ``GainManager`` to manage the calculation of gains
        # (and management of pre-computed values) in a transparent way
        gain_manager = GainManager(
            dist_circ, qubit_vertices, network, placement
        )
        if cache_limit is not None:
            gain_manager.set_max_key_size(cache_limit)

        # Since KaHyPar does not guarantee that the requirement on server
        # capacity will be satisfied, we enforce this ourselves.
        # However, it usually does satisfy the requirement and the following
        # code often does nothing or it moves very few vertices.
        for vertex in gain_manager.qubit_vertices:
            # If moving in place is not valid then the current server is full
            if not gain_manager.is_move_valid(
                vertex, gain_manager.current_server(vertex)
            ):
                # Then, find the first server where the move would be valid
                for server in gain_manager.occupancy.keys():
                    if gain_manager.is_move_valid(vertex, server):
                        # Move ``vertex`` to a server with free spaces and
                        # return control to the outer loop
                        gain_manager.move(vertex, server)
                        break
        # Notice that the moves have been arbitrary, i.e. we have not
        # calculated gains. This is fine since the vertices we moved will
        # likely be boundary vertices; the following rounds of the
        # refinement algorithm will move them around to optimise gains.
        # At the end of the previous subroutine, no server should be
        # overpopulated.
        assert gain_manager.placement.is_valid(dist_circ, network)

        round_id = 0
        proportion_moved: float = 1
        while round_id < num_rounds and proportion_moved > stop_parameter:
            active_vertices = dist_circ.get_boundary(placement)

            moves = 0
            for vertex in active_vertices:
                current_server = gain_manager.current_server(vertex)
                # We only consider moving ``vertex`` to a server that has
                # a neighbour vertex allocated to it
                potential_servers = set(
                    gain_manager.current_server(v)
                    for v in dist_circ.vertex_neighbours[vertex]
                )
                # We explicitly add the current server to the set
                # i.e. a potentially valid move is doing no move at all
                potential_servers.add(gain_manager.current_server(vertex))

                best_server = None
                best_gain = float("-inf")
                best_best_swap = None
                for server in potential_servers:
                    # Servers that are not in ``potential_servers`` will always
                    # have the worst gain since they contain no neighbours
                    # of ``vertex``. As such, we  simply ignore them.

                    gain = gain_manager.gain(vertex, server)

                    # If the move is not valid (i.e. the server is full) we
                    # find the best vertex in ``server`` to swap this one with
                    best_swap_vertex = None
                    if not gain_manager.is_move_valid(vertex, server):
                        # The only vertices we can swap with are qubit ones
                        # so that the occupancy of the server is maintained
                        vs = gain_manager.placement.get_vertices_in(server)
                        valid_swaps = [
                            vertex
                            for vertex in vs
                            if dist_circ.is_qubit_vertex(vertex)
                        ]

                        # To obtain the gain accurately, we move ``vertex`` to
                        # ``server`` first and move it back at the end. This is
                        # possible because ``move`` is an unsafe function, i.e.
                        # it does not require that the move is valid.
                        gain_manager.move(vertex, server)

                        best_swap_gain = float("-inf")
                        for swap_vertex in valid_swaps:
                            swap_gain = gain_manager.gain(
                                swap_vertex, current_server
                            )

                            if (
                                best_swap_vertex is None
                                or swap_gain > best_swap_gain
                                or swap_gain == best_swap_gain
                                and random.choice([True, False])
                            ):
                                best_swap_gain = swap_gain
                                best_swap_vertex = swap_vertex
                        # Restore ``vertex`` to its original server.
                        gain_manager.move(vertex, current_server)

                        # Since no server has capacity 0, we should always
                        # find a vertex to swap with
                        assert best_swap_vertex is not None
                        # The gain of this swap is the sum of the gains of
                        # both moves
                        gain = gain + int(best_swap_gain)

                    if (
                        best_server is None
                        or gain > best_gain
                        or gain == best_gain
                        and random.choice([True, False])
                    ):
                        best_gain = gain
                        best_server = server
                        # ``best_swap_vertex`` contains either None (if the
                        # move was valid) or the best vertex to swap with for
                        # this particular ``server``. But, since this variable
                        # will be initialised once for each server we attempt
                        # to move to, we need to store the best swap of the
                        # best server somewhere: that is ``best_best_swap``
                        best_best_swap = best_swap_vertex

                # Since ``potential_servers`` includes at least the
                # ``current_server``, there is always at least one server
                # to choose from
                assert best_server is not None

                if best_server != current_server:
                    gain_manager.move(vertex, best_server)
                    if best_best_swap is not None:
                        # This means that the move was not valid, so we need
                        # to swap to make it valid
                        gain_manager.move(best_best_swap, current_server)
                    # Either if we swap or we don't, we count it as one move
                    # since this is meant to count 'rounds with change' rather
                    # than literal moves
                    moves += 1

            round_id += 1
            proportion_moved = (
                moves / len(active_vertices) if active_vertices else 0
            )

        assert gain_manager.placement.is_valid(dist_circ, network)
        return gain_manager.placement

    def initial_distribute(
        self,
        dist_circ: DistributedCircuit,
        network: NISQNetwork,
        ini_path: str,
        **kwargs,
    ) -> Placement:
        """Distribute ``dist_circ`` onto ``network`` using graph partitioning
        tools available in `kahypar <https://kahypar.org/>`_ package. The
        placement returned is not taking into account network topology.
        However, it does take into account server sizes.

        :param dist_circ: Circuit to distribute.
        :type dist_circ: DistributedCircuit
        :param network: Network onto which ``dist_circ`` should be placed.
        :type network: NISQNetwork
        :param ini_path: Path to kahypar ini file.
        :type ini_path: str

        :key seed: Seed for randomness. Default is None

        :return: Placement of ``dist_circ`` onto ``network``.
        :rtype: Placement
        """

        if not dist_circ.is_valid():
            raise Exception("This hypergraph is not valid.")

        seed = kwargs.get("seed", None)

<<<<<<< HEAD
        hyperedge_indices, hyperedges = dist_circ.kahypar_hyperedges()

        num_hyperedges = len(hyperedge_indices) - 1
        num_vertices = len(list(set(hyperedges)))
        server_list = network.get_server_list()
        num_servers = len(server_list)
        server_sizes = [len(network.server_qubits[s]) for s in server_list]
        # For now, all hyperedges are assumed to have the same weight
        hyperedge_weights = [1 for i in range(0, num_hyperedges)]
        # Qubit vertices are given weight 1, gate vertices are given weight 0
        num_qubits = len(dist_circ.circuit.qubits)
        vertex_weights = [1 for i in range(0, num_qubits)] + [
            0 for i in range(num_qubits, num_vertices)
        ]
        # TODO: the weight assignment to vertices assumes that the index of the
        # qubit vertices range from 0 to ``num_qubits``, and the rest of them
        # correspond to gates. This is currently guaranteed by definition of
        # ``from_circuit()``, but we might want to make this more robust.

        hypergraph = kahypar.Hypergraph(
            num_vertices,
            num_hyperedges,
            hyperedge_indices,
            hyperedges,
            num_servers,
            hyperedge_weights,
            vertex_weights,
        )

        context = kahypar.Context()

        context.loadINIconfiguration(ini_path)

        context.setK(num_servers)
        context.setCustomTargetBlockWeights(server_sizes)
        context.suppressOutput(True)
        if seed is not None:
            context.setSeed(seed)

        kahypar.partition(hypergraph, context)

        partition_list = [
            hypergraph.blockID(i) for i in range(hypergraph.numNodes())
        ]

        placement_dict = {i: server for i, server in enumerate(partition_list)}

        return Placement(placement_dict)
=======
        if not (len(dist_circ.hyperedge_list) == 0):

            hyperedge_indices, hyperedges = dist_circ.kahypar_hyperedges()

            num_hyperedges = len(hyperedge_indices) - 1
            num_vertices = len(list(set(hyperedges)))
            server_list = network.get_server_list()
            num_servers = len(server_list)
            server_sizes = [len(network.server_qubits[s]) for s in server_list]
            # For now, all hyperedges are assumed to have the same weight
            hyperedge_weights = [1 for i in range(0, num_hyperedges)]
            # Qubit vertices are given weight 1, gate vertices are given
            # weight 0
            num_qubits = len(dist_circ.circuit.qubits)
            vertex_weights = [1 for i in range(0, num_qubits)] + [
                0 for i in range(num_qubits, num_vertices)
            ]
            # TODO: the weight assignment to vertices assumes that the index
            # of the qubit vertices range from 0 to `num_qubits`, and the
            # rest of them correspond to gates. This is currently guaranteed
            # by construction i.e. method `from_circuit()`; we might want
            # to make this more robust.

            hypergraph = kahypar.Hypergraph(
                num_vertices,
                num_hyperedges,
                hyperedge_indices,
                hyperedges,
                num_servers,
                hyperedge_weights,
                vertex_weights,
            )

            context = kahypar.Context()

            package_path = importlib_resources.files("pytket_dqc")
            default_ini = f"{package_path}/distributors/km1_kKaHyPar_sea20.ini"
            ini_path = kwargs.get("ini_path", default_ini)
            context.loadINIconfiguration(ini_path)

            context.setK(num_servers)
            context.setEpsilon(self.epsilon)
            context.setCustomTargetBlockWeights(server_sizes)
            context.suppressOutput(True)
            if seed is not None:
                context.setSeed(seed)

            kahypar.partition(hypergraph, context)

            partition_list = [
                hypergraph.blockID(i) for i in range(hypergraph.numNodes())
            ]

            placement_dict = {i: server for i,
                              server in enumerate(partition_list)}
            placement = Placement(placement_dict)

        else:

            placement = Ordered().distribute(dist_circ, network)

        return placement
>>>>>>> de1529db
<|MERGE_RESOLUTION|>--- conflicted
+++ resolved
@@ -2,12 +2,8 @@
 
 import random
 import kahypar as kahypar  # type:ignore
-<<<<<<< HEAD
 from pytket_dqc.distributors import Distributor, GainManager
-=======
-from pytket_dqc.distributors import Distributor
 from .ordered import Ordered
->>>>>>> de1529db
 from pytket_dqc.placement import Placement
 import importlib_resources
 
@@ -310,56 +306,6 @@
 
         seed = kwargs.get("seed", None)
 
-<<<<<<< HEAD
-        hyperedge_indices, hyperedges = dist_circ.kahypar_hyperedges()
-
-        num_hyperedges = len(hyperedge_indices) - 1
-        num_vertices = len(list(set(hyperedges)))
-        server_list = network.get_server_list()
-        num_servers = len(server_list)
-        server_sizes = [len(network.server_qubits[s]) for s in server_list]
-        # For now, all hyperedges are assumed to have the same weight
-        hyperedge_weights = [1 for i in range(0, num_hyperedges)]
-        # Qubit vertices are given weight 1, gate vertices are given weight 0
-        num_qubits = len(dist_circ.circuit.qubits)
-        vertex_weights = [1 for i in range(0, num_qubits)] + [
-            0 for i in range(num_qubits, num_vertices)
-        ]
-        # TODO: the weight assignment to vertices assumes that the index of the
-        # qubit vertices range from 0 to ``num_qubits``, and the rest of them
-        # correspond to gates. This is currently guaranteed by definition of
-        # ``from_circuit()``, but we might want to make this more robust.
-
-        hypergraph = kahypar.Hypergraph(
-            num_vertices,
-            num_hyperedges,
-            hyperedge_indices,
-            hyperedges,
-            num_servers,
-            hyperedge_weights,
-            vertex_weights,
-        )
-
-        context = kahypar.Context()
-
-        context.loadINIconfiguration(ini_path)
-
-        context.setK(num_servers)
-        context.setCustomTargetBlockWeights(server_sizes)
-        context.suppressOutput(True)
-        if seed is not None:
-            context.setSeed(seed)
-
-        kahypar.partition(hypergraph, context)
-
-        partition_list = [
-            hypergraph.blockID(i) for i in range(hypergraph.numNodes())
-        ]
-
-        placement_dict = {i: server for i, server in enumerate(partition_list)}
-
-        return Placement(placement_dict)
-=======
         if not (len(dist_circ.hyperedge_list) == 0):
 
             hyperedge_indices, hyperedges = dist_circ.kahypar_hyperedges()
@@ -401,7 +347,6 @@
             context.loadINIconfiguration(ini_path)
 
             context.setK(num_servers)
-            context.setEpsilon(self.epsilon)
             context.setCustomTargetBlockWeights(server_sizes)
             context.suppressOutput(True)
             if seed is not None:
@@ -421,5 +366,4 @@
 
             placement = Ordered().distribute(dist_circ, network)
 
-        return placement
->>>>>>> de1529db
+        return placement