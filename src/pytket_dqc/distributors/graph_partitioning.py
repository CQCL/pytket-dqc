from __future__ import annotations

import random
import kahypar as kahypar  # type:ignore
from pytket_dqc.distributors import Distributor
from pytket_dqc.placement import Placement
import importlib_resources


from typing import TYPE_CHECKING

if TYPE_CHECKING:
    from pytket_dqc import DistributedCircuit
    from pytket_dqc.networks import NISQNetwork


class GraphPartitioning(Distributor):
    """Distribution technique, making use of existing tools for hypergraph
    partitioning available through the `kahypar <https://kahypar.org/>`_
    package. This distributor will ignore weighted hypergraphs and assume
    all hyperedges have weight 1. This distributor will ignore the
    connectivity of the NISQNetwork.
    """

    def __init__(self, epsilon: float = 0.03) -> None:
        """Initialisation function.

        :param epsilon: Load imbalance tolerance, defaults to 0.03
        :type epsilon: float, optional
        """
        self.epsilon = epsilon  # I think we can remove this

    def distribute(
        self, dist_circ: DistributedCircuit, network: NISQNetwork, **kwargs
    ) -> Placement:
        """Distribute ``dist_circ`` onto ``network`` using graph partitioning
        tools available in `kahypar <https://kahypar.org/>`_ package. This
        may not return a valid placement.

        :param dist_circ: Circuit to distribute.
        :type dist_circ: DistributedCircuit
        :param network: Network onto which ``dist_circ`` should be placed.
        :type network: NISQNetwork

        :key ini_path: Path to kahypar ini file.

        :return: Placement of ``dist_circ`` onto ``network``.
        :rtype: Placement

        :key num_rounds: Max number of refinement rounds. Default is 1000.
        :key stop_parameter: Real number in [0,1]. If proportion of moves
        in a round is smaller than this number, do no more rounds. Default
        is 0.05.
        """

        # First step is to call KaHyPar using the connectivity metric (i.e. no
        # knowledge about network topology other than server sizes)
        placement = self.initial_distribute(
            dist_circ, network
        )  # TODO: Add the seed

        num_rounds = kwargs.get("num_rounds", 1000)
        stop_parameter = kwargs.get("stop_parameter", 0.05)

        gain_manager = GainManager(dist_circ, placement)

        round_id = 0
        proportion_moved : float = 1
        while round_id < num_rounds and proportion_moved > stop_parameter:
            boundary = dist_circ.get_boundary(placement)

            moves = 0
            for vertex in boundary:
                neighbours = dist_circ.vertex_neighbours[vertex]
                neighbour_blocks = set(
                    [placement.placement[v] for v in neighbours]
                )

                best_block = placement.placement[vertex]
                best_gain = 0
                for block in neighbour_blocks:
                    # TODO: Check, is this a valid move?

                    gain = gain_manager.gain(vertex, block)

                    if (
                        gain > best_gain
                        or gain == best_gain
                        and random.choice([True, False])
                    ):
                        best_gain = gain
                        best_block = block

                if best_block != placement.placement[vertex]:
                    placement.placement[vertex] = best_block
                    moves += 1

            round_id += 1
            proportion_moved = 0 if len(boundary) == 0 else moves / len(boundary)

        return placement

    # TODO: dist_circ does not need to be a DistributedCircuit and could be a
    # Hypergraph. Is there a way of specifying this in the typing?
    def initial_distribute(
        self, dist_circ: DistributedCircuit, network: NISQNetwork, **kwargs
    ) -> Placement:
        """Distribute ``dist_circ`` onto ``network`` using graph partitioning
        tools available in `kahypar <https://kahypar.org/>`_ package. The
        placement returned is not taking into account network topology.
        However, it does take into account server sizes.

        :param dist_circ: Circuit to distribute.
        :type dist_circ: DistributedCircuit
        :param network: Network onto which ``dist_circ`` should be placed.
        :type network: NISQNetwork

        :key ini_path: Path to kahypar ini file.

        :return: Placement of ``dist_circ`` onto ``network``.
        :rtype: Placement

        :key seed: Seed for randomness. Default is None
        """

        if not dist_circ.is_valid():
            raise Exception("This hypergraph is not valid.")

        seed = kwargs.get("seed", None)

        hyperedge_indices, hyperedges = dist_circ.kahypar_hyperedges()

        num_hyperedges = len(hyperedge_indices) - 1
        num_vertices = len(list(set(hyperedges)))
        server_list = network.get_server_list()
        num_servers = len(server_list)
        server_sizes = [len(network.server_qubits[s]) for s in server_list]
        # For now, all hyperedges are assumed to have the same weight
        hyperedge_weights = [1 for i in range(0, num_hyperedges)]
        # Qubit vertices are given weight 1, gate vertices are given weight 0
        num_qubits = len(dist_circ.circuit.qubits)
        vertex_weights = [1 for i in range(0, num_qubits)] + [
            0 for i in range(num_qubits, num_vertices)
        ]
        # TODO: the weight assignment to vertices assumes that the index of the
        # qubit vertices range from 0 to `num_qubits`, and the rest of them
        # correspond to gates. This is currently guaranteed by construction
        # i.e. method `from_circuit()`; we might want to make this more robust.

        hypergraph = kahypar.Hypergraph(
            num_vertices,
            num_hyperedges,
            hyperedge_indices,
            hyperedges,
            num_servers,
<<<<<<< HEAD
=======
            hyperedge_weights,
            vertex_weights,
>>>>>>> ce145ba5
        )

        context = kahypar.Context()

        package_path = importlib_resources.files("pytket_dqc")
        default_ini = f"{package_path}/distributors/km1_kKaHyPar_sea20.ini"
        ini_path = kwargs.get("ini_path", default_ini)
        context.loadINIconfiguration(ini_path)

        context.setK(num_servers)
        context.setEpsilon(self.epsilon)
        context.setCustomTargetBlockWeights(server_sizes)
        context.suppressOutput(True)
        if seed is not None:
            context.setSeed(seed)

        kahypar.partition(hypergraph, context)

        partition_list = [
            hypergraph.blockID(i) for i in range(hypergraph.numNodes())
        ]

        placement_dict = {i: server for i, server in enumerate(partition_list)}

        return Placement(placement_dict)


class GainManager:
    """
    TODO
    """

    def __init__(self, dist_circ: DistributedCircuit, placement: Placement):
        """
        TODO
        """
        self.dist_circ: DistributedCircuit = dist_circ
        self.placement: Placement = placement
        self.cache: dict[dict[int, int], int] = dict()

    def update_placement(self, placement: Placement):
        """
        NOTE: since placements are changed on-site, the placement pointer does not change and we don't need to call this ever.
        """
        self.placement = placement

    def clear_cache(self):
        """
        TODO
        """
        self.cache = dict()

    def gain(self, vertex: int, new_block: int) -> int:
        """
        TODO
        """
        return 0

    # I should probably keep a cache of already computed costs for each hyperedge.
    # If I do so, I should probably create a class to manage this and put gain in it.<|MERGE_RESOLUTION|>--- conflicted
+++ resolved
@@ -153,11 +153,8 @@
             hyperedge_indices,
             hyperedges,
             num_servers,
-<<<<<<< HEAD
-=======
             hyperedge_weights,
             vertex_weights,
->>>>>>> ce145ba5
         )
 
         context = kahypar.Context()
