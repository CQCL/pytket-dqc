--- conflicted
+++ resolved
@@ -5,13 +5,8 @@
 from typing import TYPE_CHECKING
 if TYPE_CHECKING:
     from pytket_dqc.placement import Placement
-<<<<<<< HEAD
-    from pytket_dqc import DistributedCircuit
-    from pytket_dqc.networks import NISQNetwork
-=======
     from pytket_dqc.networks import NISQNetwork
     from pytket_dqc.circuits import DistributedCircuit
->>>>>>> e898646d
 
 
 class Distributor(ABC):
@@ -152,9 +147,10 @@
                 return self.occupancy[server] <= capacity
             else:
                 return self.occupancy[server] < capacity
-        
+
         # Gate vertices can be moved freely
-        else: return True
+        else:
+            return True
 
     def current_block(self, vertex: int):
         """Just an alias to make code clearer.
