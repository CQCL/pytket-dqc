--- conflicted
+++ resolved
@@ -28,14 +28,10 @@
             return self.placement == other.placement
         return False
 
-<<<<<<< HEAD
-    def is_valid(
-=======
     def __str__(self):
         return str(self.placement)
 
-    def is_placement(
->>>>>>> 19d34de4
+    def is_valid(
         self,
         circuit: DistributedCircuit,
         network: NISQNetwork
