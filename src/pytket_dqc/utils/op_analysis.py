import numpy as np
from pytket.circuit import OpType  # type: ignore

distributable_1q_op_types = [
    OpType.Rz,
    OpType.X,
<<<<<<< HEAD
    OpType.U1,
=======
    OpType.Z
>>>>>>> b35b4922
]

distributable_op_types = distributable_1q_op_types + [
    OpType.CU1,
<<<<<<< HEAD
    OpType.CRz,
    OpType.CZ,
=======
>>>>>>> b35b4922
]


def is_diagonal(op):
    # Boolean function that determines
    # if a given command has an associated matrix representation
    # (in the computational basis) that is diagonal.
    # This function uses the fastest answer presented here
    # https://stackoverflow.com/questions/43884189/check-if-a-large-matrix-is-diagonal-matrix-in-python

    array = op.get_unitary().round(12)  # To stay consistent with TKET team.
    i, j = array.shape
    test = array.reshape(-1)[:-1].reshape(i - 1, j + 1)
    return ~np.any(test[:, 1:])


def is_antidiagonal(op):
    # See is_diagonal() for discussion
    array = np.flip(op.get_unitary(), 0).round(12)
    i, j = array.shape
    test = array.reshape(-1)[:-1].reshape(i - 1, j + 1)
    return ~np.any(test[:, 1:])


def is_distributable(op):
    return is_antidiagonal(op) or is_diagonal(op)<|MERGE_RESOLUTION|>--- conflicted
+++ resolved
@@ -4,20 +4,11 @@
 distributable_1q_op_types = [
     OpType.Rz,
     OpType.X,
-<<<<<<< HEAD
-    OpType.U1,
-=======
     OpType.Z
->>>>>>> b35b4922
 ]
 
 distributable_op_types = distributable_1q_op_types + [
     OpType.CU1,
-<<<<<<< HEAD
-    OpType.CRz,
-    OpType.CZ,
-=======
->>>>>>> b35b4922
 ]
 
 
