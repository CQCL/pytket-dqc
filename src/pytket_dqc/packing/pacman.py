from __future__ import annotations  # May be redundant in future (PEP 649)
import logging
from numpy import isclose
import networkx as nx  # type: ignore
from networkx.algorithms import bipartite  # type: ignore
from typing import (
    Optional,
    NamedTuple,
)

from pytket_dqc.circuits import HypergraphCircuit, Hyperedge, Vertex
from pytket_dqc.placement import Placement
from pytket.circuit import Command, OpType, Op  # type: ignore
from pytket_dqc.utils import (
    is_distributable,
    to_euler_with_two_hadamards,
)

logger = logging.getLogger()
logger.setLevel(logging.INFO)


class Packet(NamedTuple):
    """The basic structure of a collection of
    distributable gates for determining distributable gates
    whose starting and ending processes.

    These are similar to ``Hyperedges`` in that they contain:
        - A single qubit vertex from the ``HypergraphCircuit``
        - Gate vertices corresponding to CU1 gates in the ``HypergraphCircuit``

    They differ in that they can only contain gate vertices
    whose connected qubits are assigned to the same server.

    On a given qubit vertex, ``Packet``s can be ordered by their
    ``packet_index``s which weakly describe their relation to
    each other on the circuit.
    A ``Packet`` with a lower index means that the first gate in the ``Packet``
    before the first gate of a ``Packet`` with a higher index.
    If the ``Packet``s have the same connected server, then all of the gates
    in the ``Packet`` with the lower index occur before the ``Packet``
    with the higher index.

    :param packet_index: The index by which this packet is labelled.
    :type packet_index: int
    :param qubit_vertex: The qubit vertex shared by all
    the gates in this ``Packet``.
    :type qubit_vertex: Vertex
    :param connected_server_index: The index of the server that all
    the gates are connected to.
    :type connected_server_index: int
    :param gate_vertices: A list of gate vertices.
    :type gate_vertices: list[Vertex]
    :param parent_hedge: The `Hyperedge` from which this
    packet is originally made.
    :type parent_hedge: `Hyperedge`
    """

    packet_index: int
    qubit_vertex: Vertex
    connected_server_index: int
    gate_vertices: list[Vertex]
    parent_hedge: Hyperedge

    def __str__(self):
        return f"P{self.packet_index}"

    def __repr__(self):
        return self.__str__()

    def __hash__(self):
        return hash(repr(self))


MergedPacket = tuple[Packet, ...]
NeighbouringPacket = tuple[Packet, ...]
HoppingPacket = tuple[Packet, Packet]


class PacMan:
    """Pac(ket)Man(ager)
    Creates and manages ``Packet``s from a given ``HypergraphCircuit``
    and ``Placement``, as well as identifying ``Packet``s that can be
    merged by 'neighbouring' packing and 'hopping' packing.

    NOTE: A hopping packet is only comprised of two ``Packet``s, neighbouring
    packets are of any length >= 2 and merged packets can be of
    length >= 1.

    :param hypergraph_circuit: The ``HypergraphCircuit`` from which
    to build and identify ``Packet``s.
    :type hypergraph_circuit: HypergraphCircuit
    :param placement: The ``Placement`` describing the placement of qubits
    and their gates.
    :type placement: Placement
    :param packets_by_qubit: A dictionary containing chronologically
    ordered lists of all the ``Packet``s on each qubit, with
    each qubit's ``Vertex`` as the key.
    :type packets_by_qubit: dict[Vertex, list[Packet]]
    :param neighbouring_packets: A dictionary containing lists of ``Packet``
    tuples on each qubit. A tuple of ``Packet``s represents a group of packets
    that can be packed together via neighbouring packing.
    :type neighbouring_packets: dict[Vertex, list[NeighbouringPacket]]
    :param hopping_packets: A dictionary containing lists of ``Packet`` tuples
    than can be merged by hopping packing on each qubit.
    A tuple of ``Packet``s represents two packets that can be packed together
    via hopping packing.
    :type hopping_packets: dict[Vertex, list[HoppingPacket]]
    :param merged_packets: A dictionary containing lists of ``Packet`` tuples
    than can be merged by neighbouring or hopping packing on each qubit.
    A tuple of ``Packet``s represents two packets that can be packed together,
    either by neighbouring or hopping packing.
    """

    def __init__(
        self, hypergraph_circuit: HypergraphCircuit, placement: Placement
    ):
        self.hypergraph_circuit: HypergraphCircuit = hypergraph_circuit
        self.placement: Placement = placement
        self.packets_by_qubit: dict[Vertex, list[Packet]] = dict()
        self.neighbouring_packets: dict[
            Vertex, list[NeighbouringPacket]
        ] = dict()
        self.hopping_packets: dict[Vertex, list[HoppingPacket]] = dict()
        self.merged_packets: dict[Vertex, list[MergedPacket]] = dict()
        self.build_packets()
        self.identify_neighbouring_packets()
        self.identify_hopping_packets()
        self.merge_all_packets()

    # The basic methods that are called in __init__()

    def build_packets(self):
        """Populate ``.packets_by_qubit``
        by creating ``Packet``s from ``Hyperedge``s.
        Essentially split them up if they go to different servers.
        """
        # The fact they are ordered is guarateed
        # by a predicate on ``HypergraphCircuit``
        hyperedges_ordered = self.hypergraph_circuit.hyperedge_dict
        current_index = 0
        for qubit_vertex in self.hypergraph_circuit.get_qubit_vertices():
            self.packets_by_qubit[qubit_vertex] = []
            for hyperedge in hyperedges_ordered[qubit_vertex]:
                current_index, packets = self.hyperedge_to_packets(
                    hyperedge, current_index
                )
                for packet in packets:
                    self.packets_by_qubit[qubit_vertex].append(packet)

    def identify_neighbouring_packets(self):
        """Populate ``.neighbouring_packets`` by finding groups of packets
        that can be merged by neighbouring packing.

        Groups of packets that can be merged by neighbouring packing are
        placed together in a tuple.
        """
        logger.debug("------------------------------")
        logger.debug("Identifying neighbouring packets.")
        for qubit_vertex in self.hypergraph_circuit.get_qubit_vertices():
            logger.debug(
                f"Checking qubit vertex {qubit_vertex} for nghbrng packets."
            )
            neighbouring_packets: list[NeighbouringPacket] = list()
            considered_packet_list = []
            for packet in self.packets_by_qubit[qubit_vertex][:-1]:
                if packet in considered_packet_list:
                    continue
                neighbouring_packet = [packet]
                next_packet = self.get_next_packet(packet)
                while (
                    next_packet is not None
                    and self.are_neighbouring_packets(packet, next_packet)
                ):
                    neighbouring_packet.append(next_packet)
                    considered_packet_list.append(next_packet)
                    next_packet = self.get_next_packet(next_packet)
                if len(neighbouring_packet) > 1:
                    neighbouring_packets.append(tuple(neighbouring_packet))
            self.neighbouring_packets[qubit_vertex] = neighbouring_packets

    def identify_hopping_packets(self):
        """Populate ``.hopping_packets`` by finding groups of packets that
         can be merged by hopping packing

        Groups of packets that can be merged by hopping packing are
        placed together in a tuple.
        """
        logger.debug("------------------------------")
        logger.debug("Identifying hopping packets.")
        for qubit_vertex in self.hypergraph_circuit.get_qubit_vertices():
            logger.debug(
                f"Checking qubit vertex {qubit_vertex} for hopping packets."
            )
            self.hopping_packets[qubit_vertex] = []
            for packet in self.packets_by_qubit[qubit_vertex][:-1]:
                packet_to_compare = self.get_next_packet(
                    self.get_next_packet(packet)
                )
                while packet_to_compare is not None:
                    logger.debug(f"Comparing {packet} and {packet_to_compare}")
                    if self.are_hoppable_packets(packet, packet_to_compare):
                        self.hopping_packets[qubit_vertex].append(
                            (packet, packet_to_compare)
                        )
                        break
                    packet_to_compare = self.get_next_packet(packet_to_compare)

    def merge_all_packets(self):
        """Populate ``.merged_packets`` by merging together already identified
        neighbouring and hopping packets.

        Groups of packets that are merged are placed together in a tuple.
        """
        logger.debug("------------------------------")
        logger.debug("Merging packets")
        for qubit_vertex in self.hypergraph_circuit.get_qubit_vertices():
            self.merged_packets[qubit_vertex] = []
            considered_packets = []
            for packet in self.packets_by_qubit[qubit_vertex]:
                logger.debug(f"Checking packet {packet}")
                if packet in considered_packets:
                    logger.debug("Already checked")
                    continue
                mergeable_packets = [packet]
                continue_merging = True
                while continue_merging:
                    logger.debug(f"Start of checks {mergeable_packets}")
                    logger.debug(f"Packet of interest is {packet}")
                    if (
                        self.get_subsequent_neighbouring_packet(packet)
                        is not None
                    ):
                        packet = self.get_subsequent_neighbouring_packet(
                            packet
                        )
                        logger.debug(
                            f"Adding {packet} to (nghbrng) {mergeable_packets}"
                        )
                        mergeable_packets.append(packet)
                        considered_packets.append(packet)
                    elif (
                        self.get_subsequent_hopping_packet(packet) is not None
                    ):
                        packet = self.get_subsequent_hopping_packet(packet)
                        logger.debug(
                            f"Adding {packet} to (hopping) {mergeable_packets}"
                        )
                        mergeable_packets.append(packet)
                        considered_packets.append(packet)
                    else:
                        continue_merging = False
                        logger.debug(f"End of checks {mergeable_packets}")

                self.merged_packets[qubit_vertex].append(
                    tuple(mergeable_packets)
                )

    # Utility methods for Packets

    def get_subsequent_neighbouring_packet(
        self, packet: Packet
    ) -> Optional[Packet]:
        """Given a ``Packet``, find the next ``Packet`` that can be
        packed with the given ``Packet`` by neighbouring packing.

        Returns ``None`` if no such ``Packet`` exists.

        :param packet: The ``Packet`` for which the subsequent
        neighbouring ``Packet`` should be found.
        :type packet: Packet
        :return: The subsequent neighbouring ``Packet``.
        :rtype: Optional[Packet]
        """
        potential_neighbouring_packets = [
            neighbouring_packets
            for neighbouring_packets in self.neighbouring_packets[
                packet.qubit_vertex
            ]
            if packet in neighbouring_packets
        ]
        assert (
            len(potential_neighbouring_packets) <= 1
        ), "Can only be 1 neighbouring packet containing the given packet."
        if len(potential_neighbouring_packets) == 0:
            return None
        idx = potential_neighbouring_packets[0].index(packet)
        if idx + 1 == len(potential_neighbouring_packets[0]):
            return None

        return potential_neighbouring_packets[0][idx + 1]

    def get_subsequent_hopping_packet(
        self, packet: Packet
    ) -> Optional[Packet]:
        """Given a ``Packet``, find the next ``Packet`` that can be packed
        with the given ``Packet`` by hopping packing.

        Returns ``None`` if no such ``Packet`` exists.

        :param packet: The ``Packet`` for which the subsequent hopping
        ``Packet`` should be found.
        :type packet: Packet
        :return: The subsequent hopping ``Packet``.
        :rtype: Optional[Packet]
        """
        potential_hopping_packets = [
            hopping_packet
            for hopping_packet in self.hopping_packets[packet.qubit_vertex]
            if hopping_packet[0] == packet
        ]
        assert (
            len(potential_hopping_packets) <= 1
        ), "There should only be up to 1 hopping packet \
            containing this packet."

        if len(potential_hopping_packets) == 0:
            return None
        assert (
            len(potential_hopping_packets[0]) == 2
        ), "Hopping packets are always length two."
        return potential_hopping_packets[0][1]

    def get_next_packet(self, packet: Optional[Packet]) -> Optional[Packet]:
        """Given a ``Packet``, find the next ``Packet`` on the same qubit
        with the same connected server.

        Returns ``None`` if no such ``Packet`` exists, or if ``None``
        is passed in.

        :param packet: The ``Packet`` for which the subsequent hopping
        ``Packet`` should be found.
        :type packet: Optional[Packet]
        :return: The subsequent ``Packet``.
        :rtype: Optional[Packet]
        """
        if packet is None:
            return None

        for potential_packet in self.packets_by_qubit[packet.qubit_vertex]:
            if potential_packet.packet_index <= packet.packet_index:
                continue

            if (
                potential_packet.connected_server_index
                == packet.connected_server_index
            ):
                return potential_packet

        return None

    def get_all_packets(self) -> list[Packet]:
        """Return a list of all ``Packet``s on the entire circuit,
        sorted in index order.

        NOTE: Indices only describe chronological order of ``Packet``s on the
        same qubit vertex, so there is no gurantee in general that
        ``all_packets[i]`` is earlier than ``all_packets[i + 1]``.

        :return: All the packets on the entire circuit.
        :rtype: List[Packet]
        """
        all_packets: list[Packet] = []
        for packets in self.packets_by_qubit.values():
            all_packets += packets
        all_packets.sort(key=lambda x: x.packet_index)
        return all_packets

    def get_all_merged_packets(self) -> list[MergedPacket]:
        merged_packets: list[MergedPacket] = list()
        for i in range(len(self.merged_packets.keys())):
            merged_packets.extend(self.merged_packets[i])
        return merged_packets

    def get_connected_server(
        self, qubit_vertex: Vertex, gate_vertex: Vertex
    ) -> int:
        """Given a qubit and gate ``Vertex`` corresponding to a CU1 gate,
        find the server number of the server containing the
        other qubit of the gate.

        :param qubit_vertex: The qubit ``Vertex``
        which we are not concerned about the server index.
        :type qubit_vertex: Vertex
        :param gate_vertex: The CU1 gate of interest.
        :type gate_vertex: Vertex
        :return: The server index of the other server.
        :rtype: int
        """

        assert self.hypergraph_circuit.is_qubit_vertex(qubit_vertex)
        assert not self.hypergraph_circuit.is_qubit_vertex(gate_vertex)
        command_index = (
            self.hypergraph_circuit.get_vertex_to_command_index_map()[
                gate_vertex
            ]
        )
        command_dict = self.hypergraph_circuit._commands[command_index]
        command = command_dict["command"]
        assert (
            type(command) == Command
        )
        qubits = command.qubits
        qubit_vertex_candidates = [
            self.hypergraph_circuit.get_vertex_of_qubit(qubit)
            for qubit in qubits
            if self.hypergraph_circuit.get_vertex_of_qubit(qubit)
            is not qubit_vertex
        ]

        assert (
            len(qubit_vertex_candidates) == 1
        ), "There should be 1 and only 1 other qubit vertex."
        other_qubit_vertex = qubit_vertex_candidates[0]
        return self.placement.placement[other_qubit_vertex]

    def are_neighbouring_packets(
        self, first_packet: Packet, second_packet: Packet
    ) -> bool:
        """Given two packets, determine if they can
        be packed by neighbouring packing.

        :param first_packet: The first packet of interest.
        :type first_packet: Packet
        :param second_packet: The second packet of interest.
        :type second_packet: Packet
        :return: Whether the packets can be packed by neighbouring packing.
        :rtype: bool
        """

        if (
            first_packet.qubit_vertex != second_packet.qubit_vertex
            or first_packet.connected_server_index
            != second_packet.connected_server_index
        ):
            return False

        intermediate_commands = self.get_intermediate_commands(
            first_packet, second_packet
        )
        # Since DQCPass() removes X gates,
        # need to see if there is a sequence
        # HZH (= X) in the intermediate commands
        # The below switches activate accordingly when
        # - An initial H is found (searching_for_Z is True)
        # - Next command is a Z (searching_for_Z False, searching_for_H True)
        # - Next command is a H (searching_for_H is False)
        # Then we can continue as usual
        searching_for_Z = False
        searching_for_H = False
        for command in intermediate_commands:
            if searching_for_Z:
                if (
                    command.op.type == OpType.Rz
                    and abs(command.op.params[0]) == 1
                ):
                    logger.debug("Found Z, looking for second H")
                    searching_for_Z = False
                    searching_for_H = True
                else:
                    return False
            elif searching_for_H:
                if command.op.type == OpType.H:
                    logger.debug("Found second H, got an X overall")
                    searching_for_H = False
                else:
                    return False
            elif command.op.type == OpType.H:
                logger.debug("Found first H, now looking for Z")
                searching_for_Z = True
            elif not is_distributable(command.op):
                return False

        return not (searching_for_H or searching_for_Z)

    def are_hoppable_packets(
        self, first_packet: Packet, second_packet: Packet
    ) -> bool:
        """Given two packets, determine if they can
        be packed by hopping packing.

        :param first_packet: The first packet of interest.
        :type first_packet: Packet
        :param second_packet: The second packet of interest.
        :type second_packet: Packet
        :return: Whether the packets can be packed by hopping packing.
        :rtype: bool
        """
        # These should be guaranteed by ``.get_next_packet()``
        assert first_packet.qubit_vertex == second_packet.qubit_vertex
        assert (
            first_packet.connected_server_index
            == second_packet.connected_server_index
        ), "Cannot pack packets connected to different servers"

        logger.debug(
            f"Are packets {first_packet} and "
            + f"{second_packet} packable via embedding?"
        )

        intermediate_commands = self.get_intermediate_commands(
            first_packet, second_packet
        )
        logger.debug(
            f"Int ops {[command.op for command in intermediate_commands]}"
        )

        # Find the indices of the Hadamards in
        # intermediate_commands.
        # If there are any local CU1s before/after the first/last
        # Hadamards they can be ignored.
        h_indices = [
            i for i, command in enumerate(intermediate_commands)
            if command.op.type == OpType.H
        ]
        if len(h_indices) < 2:
            logger.debug("Must have 2 Hadamards between the packets")
            return False

        # Find and check that all the CU1 gates are embeddable
        # Store their indices in ``intermediate_commands`` so that
        # it can be sliced later into lists of 1 qubit gates between
        # the CU1 gates.
        cu1_indices = []
        for i, command in enumerate(intermediate_commands):
            if command.op.type == OpType.CU1:
                # Ignore CU1s before or after the
                # first or last H - these don't affect embedding
                # as they can commute past CU1s and single-qubit
                # embeddable gates.
                if i < h_indices[0] or i > h_indices[-1]:
                    logger.debug(
                        f"Ignoring {command} "
                    )
                elif not self.hypergraph_circuit.is_h_embeddable_CU1(
                    command,
                    set(
                        [
                            self.placement.placement[
                                first_packet.qubit_vertex
                            ],
                            first_packet.connected_server_index,
                        ]
                    ),
                    self.placement,
                ):
                    logger.debug(
                        f"No, CU1 command {command} is not embeddable."
                    )
                    return False
                else:
                    cu1_indices.append(i)

        # If there are no CU1s between Hadamards
        # then there is nothing to embed.
        if not cu1_indices:
            logger.debug("No CU1s that can be embedded")
            return False

        # Add the ops at the start of the embedding.
        # Ignore gates before the first H - these don't
        # affect embedding as they can commute past CU1s
        # and single-qubit embeddable gates.
        ops_1q_list: list[list[Op]] = [
            [
                command.op
<<<<<<< HEAD
                for command in intermediate_commands[h_indices[0]: cu1_indices[0]]
=======
                for command in intermediate_commands[
                    h_indices[0] : cu1_indices[0]  # noqa: E203
                ]
>>>>>>> 82e6d144
            ]
        ]

        # Convert the intermediate commands between CU1s
        # to ensure they have 2 Hadamards
        # barring the initial set of commands and the final
        # set of commands
        prev_cu1_index = cu1_indices[0]
        for cu1_index in cu1_indices[1:]:
            commands = intermediate_commands[prev_cu1_index + 1: cu1_index]
            ops = [command.op for command in commands]
            ops_1q_list.append(to_euler_with_two_hadamards(ops))
            prev_cu1_index = cu1_index

        # Add the ops at the end of the embedding
        # Ignore gates after the last H - these don't
        # affect embedding as they can commute past CU1s
        # and single-qubit embeddable gates.
        ops_1q_list.append(
            [
                command.op
<<<<<<< HEAD
                for command in intermediate_commands[cu1_indices[-1] + 1 : h_indices[-1]+1]
=======
                for command in intermediate_commands[
                    cu1_indices[-1] + 1 : h_indices[-1] + 1  # noqa: E203
                ]
>>>>>>> 82e6d144
            ]
        )

        logger.debug(f"ops_1q_list {ops_1q_list}")

        n_hadamards_start = len(
            [op for op in ops_1q_list[0] if op.type == OpType.H]
        )
        if n_hadamards_start != 1:
            logger.debug(
                "No, there must be 1 Hadamard "
                + "at the start of the Hadamard sandwich."
            )
            return False

        n_hadamards_end = len(
            [op for op in ops_1q_list[-1] if op.type == OpType.H]
        )
        if n_hadamards_end != 1:
            logger.debug(
                "No, there must be 1 Hadamard "
                + "at the end of the Hadamard sandwich."
            )
            return False

        # In the case that two Hadamards were inserted at the end of
        # just a single Rz gate, we need to check if the embedding
        # condition is met if we insert the two Hadamards at the start
        # I.e we have
        # [Rz(x), H, Rz(y), H, Rz(z)], [Rz(a), H, Rz(0), H, Rz(0)]
        # and the condition is not met then must also check
        # [Rz(x), H, Rz(y), H, Rz(z)], [Rz(0), H, Rz(0), H, Rz(a)]
        # If the condition is met in the second instance then we
        # record that the list must be reversed when considering with the
        # next set of gates.
        is_reversed = False
        for first_ops_1q, second_ops_1q in zip(
            ops_1q_list[0:-1], ops_1q_list[1:]
        ):
            if is_reversed:
                first_ops_1q_to_try = list(reversed(first_ops_1q))
            else:
                first_ops_1q_to_try = first_ops_1q
            is_reversed = False
            if not (
                self.are_1q_op_phases_npi(first_ops_1q_to_try, second_ops_1q)
            ):
                if (
                    len(second_ops_1q) == 5
                    and second_ops_1q[2].params == 0
                    and second_ops_1q[4].params == 0
                ):
                    if self.are_1q_op_phases_npi(
                        first_ops_1q_to_try, list(reversed(second_ops_1q))
                    ):
                        is_reversed = True
                    else:
                        logger.debug(
                            f"No, the phases of {first_ops_1q} and "
                            + f"{second_ops_1q} prevent embedding."
                        )
                    return False
                else:
                    return False

        logger.debug("YES!")
        return True

    def get_conflict_hoppings(
        self, hopping_packet: HoppingPacket
    ) -> list[HoppingPacket]:
        """Given a `HoppingPacket`, determine the other `HoppingPacket`s with
        which it conflicts.

        i.e. see if any of the `Packet`s embedded in it are connnected
        to other `Packet`s which are also embedded.
        If so return the `HoppingPacket`s that contain them.

        :param hopping_packet: The `HoppingPacket` to check
        :type hopping_packet: HoppingPacket
        :return: Return the other `HoppingPacket`s that form a conflict with it
        :rtype: list[HoppingPacket]
        """
        conflict_hoppings: list[HoppingPacket] = []

        for embedded_packet in self.get_embedded_packets(hopping_packet):
            for connected_packet in self.get_connected_packets(
                embedded_packet
            ):
                if self.is_packet_embedded(connected_packet):
                    conflict_hoppings.append(
                        self.get_hopping_packet_from_embedded_packet(
                            connected_packet
                        )
                    )
        return conflict_hoppings

    # Methods that interface between Packets and HypergraphCircuit

    def hyperedge_to_packets(
        self, hyperedge: Hyperedge, current_index: int
    ) -> tuple[int, list[Packet]]:
        """Given a ``Hyperedge``, convert it into a list of ``Packet``s,
        labelling with the appropriate index.

        :param hyperedge: The ``Hyperedge`` to convert.
        :type hyperedge: Hyperedge
        :param current_index: The index to start labelling ``Packet``s from
        :type current_index: int
        :return: The index from which to carry on labelling future
        ``Packet``s and the list of created ``Packet``s.
        :rtype: tuple[int, list[Packet]]
        """
        hyperedge_qubit_vertex = self.hypergraph_circuit.get_qubit_vertex(
            hyperedge
        )
        connected_server_to_dist_gates: dict[
            int, list[Vertex]
        ] = {}  # Server number to list of distributed gates on that server.
        packets: list[Packet] = []
        for gate_vertex in self.hypergraph_circuit.get_gate_vertices(
            hyperedge
        ):
            connected_server = self.get_connected_server(
                hyperedge_qubit_vertex, gate_vertex
            )
            if (
                connected_server
                == self.placement.placement[hyperedge_qubit_vertex]
            ):
                continue
            elif connected_server in connected_server_to_dist_gates.keys():
                connected_server_to_dist_gates[connected_server].append(
                    gate_vertex
                )
            else:
                connected_server_to_dist_gates[connected_server] = [
                    gate_vertex
                ]

        for (
            connected_server,
            dist_gates,
        ) in connected_server_to_dist_gates.items():
            packets.append(
                Packet(
                    current_index,
                    hyperedge_qubit_vertex,
                    connected_server,
                    dist_gates,
                    hyperedge,
                )
            )
            current_index += 1

        return current_index, packets

    def get_hypergraph_from_packets(self) -> HypergraphCircuit:
        """Return a fresh instance of HypergraphCircuit whose hypergraph is
        generated from scratch using the information from the dictionary
        ``self.packets_by_qubit``. One hyperedge per packet.
        :return: A new HypergraphCircuit on the same circuit but with
        a new hypergraph.
        :rtype: HypergraphCircuit
        """
        # Create a new instance of HyperedgeCircuit
        circ = self.hypergraph_circuit.get_circuit()
        hyp_circ = HypergraphCircuit(circ)
        qubit_vertices = hyp_circ.get_qubit_vertices()
        # Empty all dictionaries
        hyp_circ.hyperedge_list = []
        hyp_circ.hyperedge_dict = {v: [] for v in hyp_circ.vertex_list}
        hyp_circ.vertex_neighbours = {v: set() for v in hyp_circ.vertex_list}

        # Create a hyperedge per packet
        hedges_to_add = []
        for qubit_vertex in qubit_vertices:
            for packet in self.packets_by_qubit[qubit_vertex]:
                hedges_to_add.append([qubit_vertex] + packet.gate_vertices)

        # `PacMan` does not consider packets for local gates, but these
        # must still have their hyperedges in the returned hypergraph
        for vertex in hyp_circ.vertex_list:
            if not hyp_circ.is_qubit_vertex(vertex):
                # Find the hyperedges added so far containing this gate vertex
                hedges = [hedge for hedge in hedges_to_add if vertex in hedge]
                if len(hedges) > 0:
                    # Hyperedges always come in pairs for a given gate vertex
                    assert len(hedges) == 2
                # If no hyperedge has been added for this vertex yet, it must
                # be that it is a local gate. We add trivial hyperedges.
                else:
                    gate = hyp_circ.get_gate_of_vertex(vertex)
                    q_vertices = [
                        hyp_circ.get_vertex_of_qubit(q) for q in gate.qubits
                    ]

                    # Sanity check: the gate is local
                    assert (
                        self.placement.placement[q_vertices[0]]
                        == self.placement.placement[q_vertices[1]]
                    )

                    # Since the gate is local, these hyperedges won't be cut
                    # but we still need to include them for the hypergraph
                    # and its distribution to pass their validity predicates.
                    for q in q_vertices:
                        hedges_to_add.append([q, vertex])

        # We want to add the hyperedges in the appropriate order that will
        # satisfy `_sorted_hedges_predicate()`.
        hedges_to_add.sort(
            key=lambda vertices: min(
                v for v in vertices if not hyp_circ.is_qubit_vertex(v)
            )
        )
        # Add the hyperedges
        for hedge in hedges_to_add:
            hyp_circ.add_hyperedge(hedge)

        assert hyp_circ._vertex_id_predicate()
        assert hyp_circ._sorted_hedges_predicate()
        return hyp_circ

    def get_intermediate_commands(
        self, first_packet: Packet, second_packet: Packet
    ) -> list[Command]:
        """Given two packets, find all the commands between
        the last gate of the first packet
        and the first gate of the last packet.

        :param first_packet: The first ``Packet`` of interest.
        :type first_packet: Packet
        :param second_packet: The second ``Packet`` of interest.
        :type second_packet: Packet
        :return: The commands between the two ``Packet``s
        :rtype: list[Command]
        """
        assert (
            first_packet.qubit_vertex == second_packet.qubit_vertex
        ), "Qubit vertices do not match."

        assert first_packet.qubit_vertex == second_packet.qubit_vertex

        qubit_vertex = first_packet.qubit_vertex

        first_vertex = self.hypergraph_circuit.get_last_gate_vertex(
            first_packet.gate_vertices
        )
        second_vertex = self.hypergraph_circuit.get_first_gate_vertex(
            second_packet.gate_vertices
        )

        return self.hypergraph_circuit.get_intermediate_commands(
            first_vertex, second_vertex, qubit_vertex
        )

    def are_1q_op_phases_npi(
        self, prior_1q_ops: list[Op], post_1q_ops: list[Op]
    ) -> bool:
        """Given two lists of ``Op``s, determine whether these allow
        for the CU1 that these operations sandwich to be embedded,
        by calculating if the relevant phases
        either side of the CU1 sum to an integer.

        :param prior_1q_ops: List of ``Op``s prior to a CU1.
        :type prior_1q_ops: list[Op]
        :param post_1q_ops: List of ``Op``s after a CU1.
        :type post_1q_ops: list[Op]
        :return: Whether the phases sum to an integer.
        :rtype: bool
        """

        # If the length of prior ops is not 5,
        # then the list has not been passed into
        # ``to_euler_with_two_hadamards``
        # This only happens for the very first
        # set of ops in the embedding, which is the
        # only time we may not have an Rz at the end
        # of the ops list
        if not len(prior_1q_ops) == 5 and prior_1q_ops[-1].type == OpType.H:
            prior_phase = 0

        else:
            prior_op = prior_1q_ops[-1]
            assert prior_op.type == OpType.Rz
            prior_phase = prior_op.params[0]

        # If the length of post ops is not 5,
        # then the list has not been passed into
        # ``to_euler_with_two_hadamards``
        # This only happens for the very last
        # set of ops in the embedding, which is the
        # only time we may not have an Rz at the start
        # of the ops list.
        if not len(post_1q_ops) == 5 and post_1q_ops[0].type == OpType.H:
            post_phase = 0

        else:
            post_op = post_1q_ops[0]
            assert post_op.type == OpType.Rz
            post_phase = post_op.params[0]

        phase_sum = prior_phase + post_phase
        return bool(isclose(phase_sum % 1, 0) or isclose(phase_sum % 1, 1))

    def get_connected_packets(self, packet: Packet) -> set[Packet]:
        """Get all the ``Packet``s connected to the
        gate vertices in this ``Packet``.

        :param packet: The ``Packet`` to find connections to.
        :type packet: Packet
        :return: The connected ``Packet``s.
        :rtype: set[Packet]
        """
        connected_packets = set()
        for gate_vertex in packet.gate_vertices:
            gate_qubits = self.hypergraph_circuit.get_gate_of_vertex(
                gate_vertex
            ).qubits
            other_qubit_candidates = [
                qubit
                for qubit in gate_qubits
                if self.hypergraph_circuit.get_vertex_of_qubit(qubit)
                != packet.qubit_vertex
            ]
            assert (
                len(other_qubit_candidates) == 1
            ), "There should only be one other qubit candidate \
                for this gate vertex."
            other_qubit_vertex = self.hypergraph_circuit.get_vertex_of_qubit(
                other_qubit_candidates[0]
            )
            for potential_packet in self.packets_by_qubit[other_qubit_vertex]:
                if gate_vertex in potential_packet.gate_vertices:
                    if potential_packet not in connected_packets:
                        connected_packets.add(potential_packet)
                    break
        return connected_packets

    def get_containing_merged_packet(self, packet: Packet) -> MergedPacket:
        """Given a ``Packet`` return the merged packet containing it.

        :param packet: The ``Packet`` of interest.
        :type packet: Packet
        :return: The containing merged packet.
        :rtype: MergedPacket
        """
        for merged_packet in self.merged_packets[packet.qubit_vertex]:
            if packet in merged_packet:
                containing_packet = merged_packet
                break
        return containing_packet

    def get_connected_merged_packets(
        self, merged_packet: MergedPacket
    ) -> set[MergedPacket]:
        """Given a merged packet, find all its connected merged packets.

        :param merged_packet: The merged packet of interest
        :type merged_packet: MergedPacket
        :return: The set of connected merged packets.
        :rtype: set[MergedPacket]
        """
        connected_merged_packets: set[MergedPacket] = set()
        for packet in merged_packet:
            connected_merged_packets.update(
                [
                    self.get_containing_merged_packet(connected_packet)
                    for connected_packet in self.get_connected_packets(packet)
                ]
            )

        return connected_merged_packets

    def get_split_packets(
        self, merged_packet: MergedPacket, conflict_packet: HoppingPacket
    ) -> tuple[MergedPacket, MergedPacket]:
        """Given a merged packet and a conflicting hopping packet within it,
        split ``merged_packet`` into two merged packets so that each side of
        ``conflict_packet`` is on one side of the split.
        :param merged_packet: The merged packet to be split in two
        :type merged_packet: MergedPacket
        :param conflict_packet: The hopping packet in conflict
        :type conflict_packet: HoppingPacket
        :return: The two merged packets resulting after splitting
        :rtype: tuple[MergedPacket, MergedPacket]
        """
        c_pac_a, c_pac_b = conflict_packet
        assert c_pac_a.packet_index < c_pac_b.packet_index
        packet_a = tuple(
            p for p in merged_packet if p.packet_index <= c_pac_a.packet_index
        )
        packet_b = tuple(
            p for p in merged_packet if p.packet_index >= c_pac_b.packet_index
        )
        return packet_a, packet_b

    def get_embedded_packets(
        self, hopping_packet: HoppingPacket
    ) -> set[Packet]:
        """For a given hopping packet,
        find all the ``Packet``s embedded inside it.

        :param hopping_packet: The hopping packet of interest.
        :type hopping_packet: HoppingPacket
        :return: Set of embedded packets.
        :rtype: set[Packet]
        """
        initial_index = hopping_packet[0].packet_index
        final_index = hopping_packet[1].packet_index
        assert initial_index < final_index
        embedded_packets: set[Packet] = set()
        for packet in self.packets_by_qubit[hopping_packet[0].qubit_vertex]:
            if (
                packet.packet_index > initial_index
                and packet.packet_index < final_index
            ):
                embedded_packets.add(packet)

        return embedded_packets

    def get_all_embedded_packets_for_qubit_vertex(
        self, qubit_vertex: Vertex
    ) -> dict[HoppingPacket, set[Packet]]:
        """Get all the embedded packets on a given qubit ``Vertex``,
        with keys being the hopping packets that embed them.

        :param qubit_vertex: Qubit ``Vertex`` of interest.
        :type qubit_vertex: Vertex
        :return: Dictionary of sets of embedded packets,
        keyed by their embedding hopping packets.
        :rtype: dict[HoppingPacket, set[Packet]]
        """
        embedded_packets: dict = {}
        for hopping_packet in self.hopping_packets[qubit_vertex]:
            embedded_packets[hopping_packet] = self.get_embedded_packets(
                hopping_packet
            )
        return embedded_packets

    def get_all_embedded_packets(
        self,
    ) -> dict[Vertex, dict[HoppingPacket, set[Packet]]]:
        """Get all the embedded packets.

        Nested dictionary keys follow:
        qubit ``Vertex`` -> hopping packet -> set of embedded ``Packet``s.

        :return: A nested dictionary leading to sets
        of all embedded ``Packet``s.
        :rtype: dict[Vertex, dict[HoppingPacket, set[Packet]]]
        """
        embedded_packets: dict = {}
        for qubit_vertex in self.hypergraph_circuit.get_qubit_vertices():
            embedded_packets_for_qubit_vertex = (
                self.get_all_embedded_packets_for_qubit_vertex(qubit_vertex)
            )
            if embedded_packets_for_qubit_vertex:
                embedded_packets[
                    qubit_vertex
                ] = embedded_packets_for_qubit_vertex
        return embedded_packets

    def get_hopping_packet_from_embedded_packet(
        self, embedded_packet: Packet
    ) -> HoppingPacket:
        """Given a ``Packet`` that is embedded in a hopping packet,
        find that hopping packet.

        :param embedded_packet: The embedded ``Packet``.
        :type embedded_packet: Packet
        :return: The hopping packet that embeds it.
        :rtype: HoppingPacket
        """
        for hopping_packet in self.hopping_packets[
            embedded_packet.qubit_vertex
        ]:
            if (
                hopping_packet[0].packet_index < embedded_packet.packet_index
                and hopping_packet[1].packet_index
                > embedded_packet.packet_index
            ):
                break
        return hopping_packet

    def get_hopping_packets_within(
        self, merged_packets: set[MergedPacket]
    ) -> set[HoppingPacket]:
        """Given a set of merged packets, find all the hopping packets that
        are contained in them.
        :param merged_packets: The set of merged packets to look into
        :type merged_packets: set[MergedPacket]
        :return: The set of hopping packets contained in ``merged_packets``
        :rtype: set[HoppingPacket]
        """
        hoppings_within: set[HoppingPacket] = set()
        all_hopping_packets = [
            hop_packet
            for packet_list in self.hopping_packets.values()
            for hop_packet in packet_list
        ]
        for (p0, p1) in all_hopping_packets:
            # Try to find a merged packet that contains both p0 and p1
            for merged_packet in merged_packets:
                if p0 in merged_packet and p1 in merged_packet:
                    hoppings_within.add((p0, p1))

        return hoppings_within

    def is_packet_embedded(self, packet: Packet) -> bool:
        """Checks if a ``Packet`` is embedded

        :param packet: The ``Packet`` of interest.
        :type packet: Packet
        :return: Whether the ``Packet`` is embedded.
        :rtype: bool
        """
        return (
            packet.qubit_vertex in self.get_all_embedded_packets().keys()
            and any(
                packet in value
                for value in self.get_all_embedded_packets_for_qubit_vertex(
                    packet.qubit_vertex
                ).values()
            )
        )

    # Graph methods

    def get_nx_graph_merged(self):
        """Get the NetworkX graph representing the circuit.
        Nodes are merged packets (neighbouring + hopping).
        """
        graph = nx.Graph()
        edges = set()

        # Add edges to the graph
        for qubit_vertex in self.hypergraph_circuit.get_qubit_vertices():
            for merged_packet in self.merged_packets[qubit_vertex]:
                for (
                    connected_merged_packet
                ) in self.get_connected_merged_packets(merged_packet):
                    edges.add((merged_packet, connected_merged_packet))

        graph.add_edges_from(edges)
        bipartitions = self.assign_bipartitions(graph)
        assert self.is_bipartite_predicate(graph, edges, bipartitions)
        return graph, bipartitions[1]

    def get_nx_graph_neighbouring(self):
        """Get the NetworkX graph representing
        the circuit assuming only neighbouring packing.
        Nodes are neighbouring packets.
        """
        graph = nx.Graph()
        edges = set()

        for packet in self.get_all_packets():
            for connected_packet in self.get_connected_packets(packet):
                if (packet, connected_packet) not in edges:
                    edges.add((packet, connected_packet))

        for qubit_vertex in self.hypergraph_circuit.get_qubit_vertices():
            for neighbouring_packet in self.neighbouring_packets[qubit_vertex]:
                for packet in neighbouring_packet:
                    relevant_edges = [edge for edge in edges if packet in edge]
                    for edge in relevant_edges:
                        assert len(edge - (packet)) == 1
                        (other_node,) = edge - (packet)
                        edges.remove(edge)
                        edges.add((neighbouring_packet, other_node))

        graph.add_edges_from(edges)
        bipartitions = self.assign_bipartitions(graph)
        assert self.is_bipartite_predicate(graph, edges, bipartitions)
        return graph, bipartitions[1]

    def get_nx_graph_conflict(self):
        """Get the NetworkX graph representing conflict edges.
        Nodes are hopping packets that represent conflicts.
        """
        graph = nx.Graph()
        potential_conflict_edges = set()
        checked_hopping_packets = []

        # Iterate through each packet that can be embedded in a hopping packet
        for qubit_vertex in self.hypergraph_circuit.get_qubit_vertices():
            for hopping_packet in self.hopping_packets[qubit_vertex]:
                for conflict_hopping in self.get_conflict_hoppings(
                    hopping_packet
                ):
                    if conflict_hopping in checked_hopping_packets:
                        continue
                    potential_conflict_edges.add(
                        (hopping_packet, conflict_hopping)
                    )
                checked_hopping_packets.append(hopping_packet)
        graph.add_edges_from(potential_conflict_edges)
        bipartitions = self.assign_bipartitions(graph)
        assert self.is_bipartite_predicate(
            graph, potential_conflict_edges, bipartitions
        )
        return graph, bipartitions[1]

    # TODO: Deprecated. Remove once Tim has finished helping Junyi
    def get_mvc_merged_graph(self) -> set[MergedPacket]:
        """Get the minimum vertex cover of the merged graph."""
        g, topnodes = self.get_nx_graph_merged()
        matching = bipartite.maximum_matching(g, top_nodes=topnodes)
        return bipartite.to_vertex_cover(g, matching, top_nodes=topnodes)

    # TODO: Deprecated. Remove once Tim has finished helping Junyi
    def get_mvc_neighbouring_graph(self) -> set[NeighbouringPacket]:
        """Get the minimum vertex cover of the neighbouring graph."""
        g, topnodes = self.get_nx_graph_neighbouring()
        matching = bipartite.maximum_matching(g, top_nodes=topnodes)
        return bipartite.to_vertex_cover(g, matching, top_nodes=topnodes)

    # TODO: Deprecated. Remove once Tim has finished helping Junyi
    def get_conflict_edges_given_mvc(
        self,
        potential_conflict_edges: set[frozenset[HoppingPacket]],
        mvc: set[MergedPacket],
    ) -> set[tuple[HoppingPacket, HoppingPacket]]:
        """Given an MVC, find all the edges in the
        conflict graph that represent true conflicts.

        True conflicts means that both nodes of the edge are in the MVC.

        :param potential_conflict_edges: The set of all edges that would be
        conflicting if both nodes were to be in an MVC.
        :type potential_conflict_edges: set[frozenset[HoppingPacket]]
        :param mvc: The minimum vertex cover to use to find true conflicts.
        :type mvc: set[MergedPacket]
        :return: Set of true conflict edges.
        :rtype: set[MergedPacket]
        """
        true_conflicts = set()
        for u, v in potential_conflict_edges:
            assert self.get_containing_merged_packet(
                u[0]
            ) == self.get_containing_merged_packet(u[1])
            assert self.get_containing_merged_packet(
                v[0]
            ) == self.get_containing_merged_packet(v[1])
            if (
                self.get_containing_merged_packet(u[0]) in mvc
                and self.get_containing_merged_packet(v[0]) in mvc
            ):
                true_conflicts.add((u, v))

        return true_conflicts

    def assign_bipartitions(
        self, graph: nx.Graph
    ) -> dict[int, set[MergedPacket]]:
        """Given a graph, for each connected component designate its nodes
        as top or bottom half
        """
        bipartitions: dict[int, set[MergedPacket]] = {
            0: set(),  # Bottom
            1: set(),  # Top
        }

        for subgraph in [
            graph.subgraph(c) for c in nx.connected_components(graph)
        ]:
            bottom_nodes, top_nodes = bipartite.sets(subgraph)
            bipartitions[0].update(bottom_nodes)
            bipartitions[1].update(top_nodes)

        return bipartitions

    def is_bipartite_predicate(self, graph, edges, bipartitions):
        predicate = nx.is_bipartite(graph)
        for edge in edges:
            (u, v) = edge
            predicate = predicate and (
                (u in bipartitions[0] and v in bipartitions[1])
                or (v in bipartitions[0] and u in bipartitions[1])
            )
        return predicate<|MERGE_RESOLUTION|>--- conflicted
+++ resolved
@@ -564,13 +564,9 @@
         ops_1q_list: list[list[Op]] = [
             [
                 command.op
-<<<<<<< HEAD
-                for command in intermediate_commands[h_indices[0]: cu1_indices[0]]
-=======
                 for command in intermediate_commands[
                     h_indices[0] : cu1_indices[0]  # noqa: E203
                 ]
->>>>>>> 82e6d144
             ]
         ]
 
@@ -592,13 +588,9 @@
         ops_1q_list.append(
             [
                 command.op
-<<<<<<< HEAD
-                for command in intermediate_commands[cu1_indices[-1] + 1 : h_indices[-1]+1]
-=======
                 for command in intermediate_commands[
                     cu1_indices[-1] + 1 : h_indices[-1] + 1  # noqa: E203
                 ]
->>>>>>> 82e6d144
             ]
         )
 
