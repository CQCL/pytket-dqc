from .packing import (  # noqa:F401
    ExtendedCommand,
    ExtendedQubit,
    ExtendedRegister,
    LinkQubit,
)

from .pacman import (  # noqa:F401
    PacMan,
<<<<<<< HEAD
    Packet
=======
    Packet,
    MergedPacket,
    HoppingPacket,
    NeighbouringPacket,
>>>>>>> b35b4922
)<|MERGE_RESOLUTION|>--- conflicted
+++ resolved
@@ -7,12 +7,8 @@
 
 from .pacman import (  # noqa:F401
     PacMan,
-<<<<<<< HEAD
-    Packet
-=======
     Packet,
     MergedPacket,
     HoppingPacket,
     NeighbouringPacket,
->>>>>>> b35b4922
 )