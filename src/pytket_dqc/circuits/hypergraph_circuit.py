--- conflicted
+++ resolved
@@ -12,15 +12,9 @@
     dqc_gateset_predicate,
     DQCPass,
 )
-<<<<<<< HEAD
-=======
 from pytket_dqc.utils.gateset import (
-    start_proc,
-    end_proc,
-    telep_proc,
     to_euler_with_two_hadamards,
 )
->>>>>>> 7b852388
 
 from typing import TYPE_CHECKING, Union
 
@@ -168,21 +162,14 @@
         """Returns the qubit the hypergraph's vertex corresponds to.
         If the vertex is not a qubit vertex, an exception is raised.
         """
-<<<<<<< HEAD
         if self._vertex_circuit_map[vertex]['type'] != 'qubit':
             raise Exception("Not a qubit vertex!")
         return self._vertex_circuit_map[vertex]['node']
-=======
-        if self._vertex_circuit_map[vertex]["type"] != "qubit":
-            raise Exception("Not a qubit vertex!")
-        return self._vertex_circuit_map[vertex]["node"]
->>>>>>> 7b852388
 
     def get_gate_of_vertex(self, vertex: int) -> Command:
         """Returns the gate the hypergraph's vertex corresponds to.
         If the vertex is not a gate vertex, an exception is raised.
         """
-<<<<<<< HEAD
         if self._vertex_circuit_map[vertex]['type'] != 'gate':
             raise Exception("Not a gate vertex!")
         return self._vertex_circuit_map[vertex]['command']
@@ -198,11 +185,6 @@
             for hedge in self.hyperedge_list
             if all(v in hedge.vertices for v in vertices)
         ]
-=======
-        if self._vertex_circuit_map[vertex]["type"] != "gate":
-            raise Exception("Not a gate vertex!")
-        return self._vertex_circuit_map[vertex]["command"]
->>>>>>> 7b852388
 
     def get_hyperedge_subcircuit(self, hyperedge: Hyperedge) -> list[Command]:
         """Returns the list of commands between the first and last gate within
@@ -286,13 +268,13 @@
                     subcirc_commands += current_1q_cmds
                     # Append the next embedded CU1 gate
                     subcirc_commands.append(embedded_commands[next_cu1_idx])
-                    prev_cu1_index = next_cu1_idx
+                    prev_cu1_idx = next_cu1_idx
 
                 # Include the last batch of embedded 1-qubit gates, make sure
                 # that the first gate is an Rz and that ``prev_phase`` is
                 # squashed into it
                 last_1q_cmds = embedded_commands[
-                    prev_cu1_index + 1 :  # noqa: E203
+                    prev_cu1_idx + 1 :  # noqa: E203
                 ]
                 if last_1q_cmds[0].op.type == OpType.Rz:
                     rz = last_1q_cmds.pop(0)  # Remove it
@@ -634,309 +616,6 @@
 
         return circ
 
-<<<<<<< HEAD
-=======
-    def to_pytket_circuit(
-        self, placement: Placement, network: NISQNetwork,
-    ) -> Circuit:
-        """Convert circuit to one including required distributed gates.
-
-        :param placement: Placement of hypergraph vertices onto servers.
-        :type placement: Placement
-        :param network: Network on which the distributed circuit is to be run.
-        :type network: NISQNetwork
-        :raises Exception: Raised if the placement is not valid.
-        :return: Circuit including distributed gates.
-        :rtype: Circuit
-        """
-
-        # Initial check that placement is valid
-        if not placement.is_valid(self, network):
-            raise Exception("This is not a valid placement for this circuit.")
-
-        server_to_qubit_vertex_list = self._get_server_to_qubit_vertex(
-            placement
-        )
-
-        for server in network.get_server_list():
-            if server not in server_to_qubit_vertex_list.keys():
-                server_to_qubit_vertex_list[server] = []
-
-        # New circuit including distribution gates
-        circ = Circuit()
-
-        # A dictionary mapping servers to the qubit registers they contain.
-        server_to_register = {}
-
-        # A dictionary mapping (server, hyperedge) pairs to link qubits.
-        # The first index is the server the link qubit is contained in.
-        # The second index is the hyperedge the link qubit is consumed by.
-        server_to_link_register: dict[int, QubitRegister] = {}
-
-        # Here a register is defined for each server. It contains a number of
-        # qubits equal to the number of qubit vertices which are placed in the
-        # server, +1 qubit for each hyperedge which requires a qubit be
-        # moved to this server. Note that this means there is an additional
-        # link qubit per e-bit. By the completion of this loop the circuit
-        # has all the qubits necessary to complete the computaitons.
-        # TODO: There are several ways to tidy this portion of code:
-        #   1 - Link qubit registers, rather than a separate register for
-        #       each link qubit.
-        #   2 - It would be cleaner to iterate through the hyperedges, rather
-        #       then the servers, when adding link qubits.
-        for server, qubit_vertex_list in server_to_qubit_vertex_list.items():
-
-            # Add a register for all of the qubits assigned to this server.
-            server_to_register[server] = circ.add_q_register(
-                f"server_{server}", len(qubit_vertex_list)
-            )
-
-            server_to_link_register[server] = {}
-            # For each hyperedge, add the necessary link qubits
-            for index, hyperedge in enumerate(self.hyperedge_list):
-
-                # List of gate vertices in this hyperedge
-                gate_vertex_list = self.get_gate_vertices(hyperedge)
-
-                # Find the one unique vertex in the hyperedge which
-                # corresponds to a qubit.
-                hyperedge_qubit_vertex = self.get_qubit_vertex(hyperedge)
-
-                # Add a link qubits if the qubit of the hyperedge is not
-                # placed in this server, but this server does feature in the
-                # distribution tree for this hyperedge.
-                if not (placement.placement[hyperedge_qubit_vertex] == server):
-
-                    dist_tree = placement.get_distribution_tree(
-                        hyperedge.vertices, hyperedge_qubit_vertex, network
-                    )
-                    unique_server_used = set(
-                        server for edge in dist_tree for server in edge
-                    )
-
-                    if server in unique_server_used:
-                        register = circ.add_q_register(
-                            f"server_{server}_link_edge_{index}", 1
-                        )
-                        server_to_link_register[server][index] = register[0]
-
-        # Dictionary mapping qubit vertices in hypergraph to server qubit
-        # registers
-        qubit_vertex_to_server_qubit = {}
-        for server, register in server_to_register.items():
-            for i, vertex in enumerate(server_to_qubit_vertex_list[server]):
-                qubit_vertex_to_server_qubit[vertex] = register[i]
-
-        # Dictionary mapping qubits in original circuit to
-        # qubits in new registers
-        circuit_qubit_to_server_qubit = {
-            self._vertex_circuit_map[qubit_vertex]["node"]: qubit
-            for qubit_vertex, qubit in qubit_vertex_to_server_qubit.items()
-        }
-
-        # Dictionary mapping circuit qubits to hypergraph vertices
-        circuit_qubit_to_vertex = {
-            info["node"]: vertex
-            for vertex, info in self._vertex_circuit_map.items()
-            if info["type"] == "qubit"
-        }
-
-        new_command_list = self._commands.copy()
-        # For each command, identify the qubits in the distributed circuit
-        # which should be used. This will be the qubits which correspond
-        # to that on which it originally acted if the gate and qubit are
-        # in the same server. Otherwise it will be the appropriate
-        # link qubit.
-        for command_index, command in enumerate(new_command_list):
-            # Get original circuit qubits used by command
-            orig_circuit_qubit = cast(Command, command["command"]).qubits
-
-            # Get servers to which qubits belongs
-            orig_server = [
-                placement.placement[circuit_qubit_to_vertex[qubit]]
-                for qubit in orig_circuit_qubit
-            ]
-
-            # The server in which the gate is acted
-            if command["type"] == "distributed gate":
-                gate_server = placement.placement[cast(int, command["vertex"])]
-            elif command["type"] == "1q local gate":
-                qubit_vertex = circuit_qubit_to_vertex[orig_circuit_qubit[0]]
-                gate_server = placement.placement[qubit_vertex]
-            else:
-                raise Exception("Command type not recognised")
-
-            new_qubit = []
-            for server, qubit in zip(orig_server, orig_circuit_qubit):
-                # If the original circuit qubit has been placed on
-                # the same server that the gate has been assigned to, then
-                # use the relabeled server qubit as the control
-                if server == gate_server:
-                    new_qubit.append(circuit_qubit_to_server_qubit[qubit])
-                # If not, move the control to the link qubits of the server
-                # to which the gate has been assigned
-                else:
-                    qubit_vertex = circuit_qubit_to_vertex[qubit]
-                    # Find the hyperedge to which the qubit and gate vertex
-                    # belong. This should be unique. Use this to locate
-                    # the correct link qubit.
-                    if command["type"] == "distributed gate":
-                        gate_vertex = command["vertex"]
-                        for i, hyperedge in enumerate(self.hyperedge_list):
-                            if (
-                                gate_vertex in hyperedge.vertices
-                                and qubit_vertex in hyperedge.vertices
-                            ):
-                                new_qubit.append(
-                                    server_to_link_register[gate_server][i]
-                                )
-                    elif command["type"] == "1q local gate":
-                        new_qubit.append(circuit_qubit_to_server_qubit[qubit])
-                    else:
-                        raise Exception("This command type is not recognised")
-
-            assert len(orig_server) == len(new_qubit)
-
-            # Update the dictionary from gate vertices to commands
-            new_command_list[command_index]["args"] = new_qubit
-            new_command_list[command_index]["op"] = cast(
-                Command, command["command"]
-            ).op
-
-        # For each hyperedge add the necessary distributed operations.
-        for edge_index, edge in enumerate(self.hyperedge_list):
-
-            # List of the subset of vertices which correspond to gates.
-            gate_vertex_list = self.get_gate_vertices(edge)
-
-            # Find the qubit vertex in the hyperedge.
-            qubit_vertex = self.get_qubit_vertex(edge)
-
-            qubit_server = placement.placement[qubit_vertex]
-
-            first_found = False
-            first = 0
-
-            # Look through the list of commands to find the first gate in
-            # the hyperedge
-            while not first_found:
-                if new_command_list[first]["type"] == "distributed gate":
-
-                    if new_command_list[first]["vertex"] in gate_vertex_list:
-                        first_found = True
-                    else:
-                        first += 1
-                else:
-                    first += 1
-
-            dist_tree = placement.get_distribution_tree(
-                edge.vertices, qubit_vertex, network
-            )
-
-            # For every server used by hyperedge distribution tree, add a
-            # starting process or teleportation before all of the gates
-            # are acted. Iteration is in reverse so that the last insertion
-            # ends up in first position. In this way, later commands in the
-            # list are pushed after the first command.
-            for distribution_edge in reversed(dist_tree):
-                if qubit_server in distribution_edge:
-                    args = [
-                        qubit_vertex_to_server_qubit[qubit_vertex],
-                        server_to_link_register[distribution_edge[1]][
-                            edge_index
-                        ],
-                    ]
-                else:
-                    args = [
-                        server_to_link_register[distribution_edge[0]][
-                            edge_index
-                        ],
-                        server_to_link_register[distribution_edge[1]][
-                            edge_index
-                        ],
-                    ]
-                # TODO: I don't know if this is best practice for typing.
-                # Command and int are included here almost unnecessarily.
-                new_cmd: dict[str, Union[str, list[Qubit], Command, int]] = {
-                    "args": args
-                }
-                if edge.weight == 1:
-                    new_cmd["type"] = "start"
-                elif edge.weight == 2:
-                    new_cmd["type"] = "teleport"
-                else:
-                    raise Exception(
-                        "The operation for this weight is not known"
-                    )
-                new_command_list.insert(first, new_cmd)
-
-            last_found = False
-            last = len(new_command_list) - 1
-
-            # Look through the list of commands to find the last gate in
-            # the hyperedge
-            while not last_found:
-                if new_command_list[last]["type"] == "distributed gate":
-                    if new_command_list[last]["vertex"] in gate_vertex_list:
-                        last_found = True
-                    else:
-                        last -= 1
-                else:
-                    last -= 1
-
-            # For every server used by hyperedge distribution tree, add an
-            # ending process or teleportation after all of the gates are acted.
-            # Iteration is forwards through edge list in this case. In this
-            # way the first starting process is undone last.
-            for distribution_edge in dist_tree:
-                if qubit_server in distribution_edge:
-                    args = [
-                        server_to_link_register[distribution_edge[1]][
-                            edge_index
-                        ],
-                        qubit_vertex_to_server_qubit[qubit_vertex],
-                    ]
-                else:
-                    args = [
-                        server_to_link_register[distribution_edge[1]][
-                            edge_index
-                        ],
-                        server_to_link_register[distribution_edge[0]][
-                            edge_index
-                        ],
-                    ]
-                new_cmd = {"args": args}
-                if edge.weight == 1:
-                    new_cmd["type"] = "end"
-                elif edge.weight == 2:
-                    new_cmd["type"] = "teleport"
-                else:
-                    raise Exception(
-                        "The operation for this weight is not known"
-                    )
-                new_command_list.insert(last + 1, new_cmd)
-
-        # For each command in the new command list, add it to the circuit.
-        for command in new_command_list:
-
-            if command["type"] in ["distributed gate", "1q local gate"]:
-                circ.add_gate(command["op"], command["args"])
-            elif command["type"] == "start":
-                circ.add_custom_gate(start_proc, [], command["args"])
-            elif command["type"] == "end":
-                circ.add_custom_gate(end_proc, [], command["args"])
-            elif command["type"] == "teleport":
-                circ.add_custom_gate(telep_proc, [], command["args"])
-            else:
-                raise Exception("This role has not been defined")
-
-        # Commenting this out since placement.cost is deprecated and so is
-        # this to_pytket method
-        # assert _cost_from_circuit(circ) == placement.cost(self, network)
-
-        return circ
-
->>>>>>> 7b852388
 
 class RandomHypergraphCircuit(HypergraphCircuit):
     """Generates circuit to be distributed, where the circuit is a random
