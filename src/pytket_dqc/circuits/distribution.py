from __future__ import annotations
from pytket_dqc.circuits import HypergraphCircuit, Hyperedge
from pytket_dqc.placement import Placement
from pytket_dqc.networks import NISQNetwork
from pytket_dqc.utils import (
    steiner_tree,
    check_equivalence,
    ConstraintException
)
from pytket_dqc.utils.gateset import (
    start_proc,
    is_start_proc,
    end_proc,
    is_end_proc,
    origin_of_start_proc
)
from pytket_dqc.utils.circuit_analysis import (
    all_gates_local,
    _cost_from_circuit,
    get_server_id,
    is_link_qubit,
)
from pytket import Circuit, OpType, Qubit  # type: ignore
from pytket.circuit import Command  # type: ignore
import networkx as nx  # type: ignore
from numpy import isclose  # type: ignore
from typing import NamedTuple
import pickle


class Distribution:
    """Class containing all information required to generate pytket circuit.
    """

    def __init__(
        self,
        circuit: HypergraphCircuit,
        placement: Placement,
        network: NISQNetwork,
    ):
        """Initialisation function for Distribution

        :param circuit: Circuit to be distributed, including its hypergraph.
        :type circuit: HypergraphCircuit
        :param placement: A placement of the qubits and gates onto servers.
        :type placement: Placement
        :param network: Network onto which circuit is distributed.
        :type network: NISQNetwork
        :raises Exception: Raised if the placement is not valid for the
            circuit.
        :raises Exception: Raised if the placement is not valid for the
            packets.
        """

        self.circuit = circuit
        self.placement = placement
        self.network = network

    def __eq__(self, other) -> bool:
        """Check equality based on equality of components"""
        if isinstance(other, Distribution):
            return (
                self.circuit == other.circuit and
                self.placement == other.placement and
                self.network == other.network
            )
        return False

    def to_dict(self) -> dict[str, dict]:
        """Generate JSON serialisable dictionary representation of
        `Distribution`.

        :return: JSON serialisable dictionary representation of `Distribution`.
        :rtype: dict[str, dict]
        """
        return {
            'circuit': self.circuit.to_dict(),
            'placement': self.placement.to_dict(),
            'network': self.network.to_dict(),
        }

    @classmethod
    def from_dict(cls, distribution_dict: dict[str, dict]) -> Distribution:
        """Construct Distribution instance from JSON serialisable
        dictionary representation of the Distribution.

        :param distribution_dict: JSON serialisable dictionary
            representation of the Distribution
        :type distribution_dict: dict[str, dict]
        :return: Distribution instance constructed from distribution_dict.
        :rtype: Distribution
        """
        return cls(
            circuit=HypergraphCircuit.from_dict(distribution_dict['circuit']),
            placement=Placement.from_dict(distribution_dict['placement']),
            network=NISQNetwork.from_dict(distribution_dict['network']),
        )

    def is_valid(self) -> bool:
        """Check that this distribution can be implemented.
        """

        hypergraph_ok = self.circuit.is_valid()
        placement_ok = self.placement.is_valid(self.circuit, self.network)
        return hypergraph_ok and placement_ok

    def cost(self) -> int:
        """Return the number of ebits required for this distribution.
        """
        if not self.is_valid():
            raise Exception("This is not a valid distribution")

        cost = 0
        for hyperedge in self.circuit.hyperedge_list:
            cost += self.hyperedge_cost(hyperedge)
        return cost

    def hyperedge_cost(self, hyperedge: Hyperedge, **kwargs) -> int:
        """First, we check whether the hyperedge requires H-embeddings to be
        implemented. If not, we calculate its cost by counting the number of
        edges in the Steiner tree connecting all required servers. Otherwise,
        the cost of implementing the hyperedge is calculated using an "as lazy
        as possible" (ALAP) algorithm which we expect not to be optimal, but
        decent enough. In the latter case, both reduction of ebit cost via
        Steiner trees and embedding are considered.

        Note: the cost only takes into account the ebits required to
        distribute the gates in the hyperedge; it does not consider the ebit
        cost of distributing the embedded gates, since that will be calculated
        by calling ``hyperedge_cost`` that the embedded gates belong to.
        However, we do guarantee that the correction gates added during the
        embedding will not require extra ebits when distributed.

        :param hyperedge: The hyperedge whose cost is to be calculated.
        :type hyperedge: Hyperedge

        :key server_tree: The connectivity tree that should be used.
            If not provided, this function will find a Steiner tree.
        :type server_tree: nx.Graph
        :key requires_h_embedded_cu1: If not provided, it is checked.
        :type requires_h_embedded_cu1: bool

        :return: The cost of the hyperedge.
        :rtype: int
        """

        tree = kwargs.get("server_tree", None)
        requires_h_embedded_cu1 = kwargs.get("requires_h_embedded_cu1", None)

        if hyperedge.weight != 1:
            raise Exception(
                "Hyperedges with weight other than 1 \
                 are not currently supported"
            )

        dist_circ = self.circuit
        placement_map = self.placement.placement

        # Extract hyperedge data
        shared_qubit = dist_circ.get_qubit_vertex(hyperedge)
        home_server = placement_map[shared_qubit]
        servers = [placement_map[v] for v in hyperedge.vertices]
        # Obtain the Steiner tree or check that the one given is valid
        if tree is None:
            tree = steiner_tree(self.network.get_server_nx(), servers)
        else:
            assert all(s in tree.nodes for s in servers)

        # If not known, check if H-embedding of CU1 is required
        if requires_h_embedded_cu1 is None:
            requires_h_embedded_cu1 = dist_circ.requires_h_embedded_cu1(
                hyperedge
            )

        # If not required, we can easily calculate the cost
        if not requires_h_embedded_cu1:
            return len(tree.edges)

        # Otherwise, we need to run ALAP
        else:
            # Collect all of the commands between the first and last gates in
            # the hyperedge. Ignore those that do not act on the shared qubit.
            # The gates in between embedded CU1 gates are guaranteed to be of
            # the form [Rz, H, Rz, H]; i.e. an explicit Euler decomposition.
            # Furthermore, the Rz gates at either side of an embedded CU1 gate
            # are squashed together (that's why there's no Rz at the end of
            # the Euler decomposition).
            commands = dist_circ.get_hyperedge_subcircuit(hyperedge)

            # We will use the fact that, by construction, the index of the
            # vertices is ordered (qubits first, then gates left to right)
            vertices = sorted(hyperedge.vertices)
            assert vertices.pop(0) == shared_qubit

            cost = 0
            currently_h_embedding = False  # Switched when finding a Hadamard
            connected_servers = {home_server}  # With access to shared_qubit
            for command in commands:

                if command.op.type == OpType.H:
                    currently_h_embedding = not currently_h_embedding

                elif command.op.type == OpType.Rz:
                    assert (
                        not currently_h_embedding
                        # Gate has a phase multiple of pi (i.e. I or Z)
                        or isclose(command.op.params[0] % 1, 0)
                        or isclose(command.op.params[0] % 1, 1)
                    )

                elif command.op.type == OpType.CU1:

                    if currently_h_embedding:  # The gate is to be H-embedded
                        assert isclose(command.op.params[0] % 2, 1)  # CZ gate

                        q_vertices = [
                            dist_circ.get_vertex_of_qubit(q)
                            for q in command.qubits
                        ]
                        remote_vertex = [
                            q for q in q_vertices if q != shared_qubit
                        ][0]
                        remote_server = placement_map[remote_vertex]

                        # The only two servers from ``connected_servers`` that
                        # are left intact are the ``home_server`` and the
                        # ``remote_server``. All other servers must be
                        # disconnected.
                        #
                        # NOTE: Done for the sake of simplicity. If we don't,
                        # certain correction gates wouldn't be free or be free
                        # only if the path of the EJPP process distributing
                        # the embedded gate could be reused to implement the
                        # correction gates. This is not trivial and not
                        # taken into account on Junyi's approach since it
                        # assumes only two servers / all-to-all connectivity
                        #
                        # NOTE: by the condition of H-embeddability, all gates
                        # that are being embedded simultaneously act on the
                        # same two distinct servers.
                        connected_servers = connected_servers.intersection(
                            {home_server, remote_server}
                        )
                        assert home_server != remote_server

                    # If the command does not match the vertex, then this
                    # CU1 gate is meant to be D-embedded
                    elif command != dist_circ.get_gate_of_vertex(vertices[0]):
                        pass  # Nothing needs to be done
                    else:  # Gate to be distributed (or already local)
                        # Get the server where the gate is to be implemented
                        gate_vertex = vertices.pop(0)
                        gate_server = placement_map[gate_vertex]
                        # If gate_server doesn't have access to shared_qubit
                        # update the cost, adding the necessary ebits
                        if gate_server not in connected_servers:
                            # For each server in ``connected_servers`` find
                            # the shortest path to ``gate_server`` and use
                            # the one that is shortest among them
                            best_path = None
                            for c_server in connected_servers:
                                connection_path = nx.shortest_path(
                                    tree, c_server, gate_server
                                )
                                # fmt: off
                                if (
                                    best_path is None
                                    or len(connection_path) < len(best_path)
                                ):
                                    best_path = connection_path
                                # fmt: on
                            assert best_path is not None
                            # The first element of the path is a ``c_server``
                            # so the actual cost is the length minus one
                            #
                            # NOTE: the ``best_path`` will only contain
                            # one server from ``connected_servers``. If
                            # it had two, the shortest path from the second
                            # would be shorter => contradiction
                            connected_servers.update(best_path)
                            cost += len(best_path) - 1
            # Sanity check: all gate vertices have been considered
            assert not vertices
            return cost

    def get_qubit_mapping(self) -> dict[Qubit, Qubit]:
        """Mapping from circuit (logical) qubits to server (hardware) qubits.
        """
        if not self.is_valid():
            raise Exception("The distribution of the circuit is not valid!")

        qubit_map = {}
        current_in_server = {s: 0 for s in self.network.get_server_list()}
        for v in self.circuit.get_qubit_vertices():
            server = self.placement.placement[v]
            circ_qubit = self.circuit.get_qubit_of_vertex(v)
            hw_qubit = Qubit(f"server_{server}", current_in_server[server])
            current_in_server[server] += 1
            qubit_map[circ_qubit] = hw_qubit

        return qubit_map

<<<<<<< HEAD
    def to_pytket_circuit(self, allow_update: bool = False, debugging=False) -> Circuit:
=======
    def to_pytket_circuit(
        self,
        satisfy_bound: bool = True,
        allow_update: bool = False
    ) -> Circuit:
>>>>>>> fcb09538
        """Generate the circuit corresponding to this `Distribution`.

        :param satisfy_bound: Whether the output circuit is only allowed
            to use as many link qubits per module as establisehd by the
            network's communication capacity (if provided). Optional
            parameter, defaults to True.
        :param allow_update: Whether the `Distribution` may be altered by
            this method, in order to make it satisfy the network's
            communication capacity (in case it has been bounded). Optional
            parameter, defaults to False.
        :raise ConstraintException: If a server's communication capacity
            is exceeded, `satisfy_bound` was set to True and `allow_update`
            was set to False.
        """
        if not self.is_valid():
            raise Exception("The distribution of the circuit is not valid!")

        # -- SCOPE VARIABLES -- #
        # Accessible to the internal class below
        hyp_circ = self.circuit
        server_graph = self.network.get_server_nx()
        placement_map = self.placement.placement
        qubit_mapping = self.get_qubit_mapping()
        server_ebit_mem = self.network.server_ebit_mem

        # -- INTERNAL CLASSES -- #
        class EjppAction(NamedTuple):
            """Encodes the information to create Starting and EndingProcesses
            """
            from_qubit: Qubit
            to_qubit: Qubit

        class LinkManager:
            """An internal class dedicated to managing the hardware qubits
            that store the ebits (i.e. link qubits).
            This class has been designed for it to be used within
            `to_pytket_circuit_one_hyperedge` and a new instance of
            `LinkManager` should be created per call to it.
            The key methods LinkManager provides are:

            `start_link` which creates a link qubit and returns
            the starting EJPP processes required to entangle it,
            `end_links` which releases link qubits and returns the
            corresponding ending EJPP processes,
            `update_occupation` to be used when encountering an EJPP
            process while reading a circuit, so that the status of the
            corresponding link qubits is updated appropriately.
            """

            def __init__(self, hyperedge: Hyperedge, servers: list[int]):

                self.hyperedge: Hyperedge = hyperedge
                # A dictionary of serverId to list of available link qubits.
                self.available: dict[int, list[Qubit]] = {
                    s: [] for s in servers
                }
                # A dictionary of serverId to list of occupied link qubits.
                self.occupied: dict[int, list[Qubit]] = {
                    s: [] for s in servers
                }
                # A dictionary of serverId to the link qubit holding a copy
                # of the qubit of ``hyperedge``.
                self.link_qubit_dict: dict[int, Qubit] = dict()
                # A dictionary of link qubits to link qubits. Whenever the
                # method `update_occupation` is called, the ID of the
                # input link qubit may change in order to avoid collision of
                # IDs. This dictionary keeps track of these changes,
                # mapping the old link qubit to the new one.
                #
                # NOTE: The entries of this dictionary may change within
                # the same call to `to_pytket_circuit_one_hyperedge`. This
                # is due to the fact that link qubits are reused and, at
                # different times in the circuit, different IDs may need
                # to be assigned in order to avoid collisions.
                self.link_qubit_id_update: dict[Qubit, Qubit] = dict()

            def _request_link_qubit(self, server: int) -> Qubit:
                """Returns an available link qubit in ``server``. If there are
                none, it creates a new one.
                Do not call this function outside the LinkManager class.

                :raise ConstraintException: If a server's communication
                capacity is exceeded and `satisfy_bound` was set to True.
                """
                if satisfy_bound and server_ebit_mem[server] > 0:
                    if server_ebit_mem[server] <= len(self.occupied[server]):
                        raise ConstraintException(
                            "Communication memory capacity of server "
                            f"{server} exceeded. \n\tConsider setting "
                            "allow_update to True: \n\t"
                            "to_pytket_circuit(allow_update=True)", server
                        )

                if not self.available[server]:
                    next_id = len(self.occupied[server])
                    qubit = Qubit(f"server_{server}_link_register", next_id)
                else:
                    qubit = self.available[server].pop()

                self.occupied[server].append(qubit)

                return qubit

            def _release_link_qubit(self, link_qubit: Qubit):
                """Releases ``link_qubit``, making it available again.
                Do not call this function outside the LinkManager class.
                """

                # Retrieve the server ``link_qubit`` is in
                server = get_server_id(link_qubit)

                # Make the link_qubit available
                self.occupied[server].remove(link_qubit)
                self.available[server].append(link_qubit)

            def start_link(self, target: int) -> list[EjppAction]:
                """Find sequence of StartingProcesses required to share the
                qubit of ``self.hyperedge`` with ``target`` server.
                """
                # NOTE: If all of the ``hyp_servers`` are to be connected,
                # then the routine below will "grow" the tree branch by
                # branch. And, since EJPP starting processes commute with each
                # other, the ordering of how it is "grown" does not matter.

                # Extract hyperedge data
                hyperedge = self.hyperedge
                q_vertex = hyp_circ.get_qubit_vertex(hyperedge)
                home_server = placement_map[q_vertex]
                hyp_servers = [placement_map[v] for v in hyperedge.vertices]
                tree = steiner_tree(server_graph, hyp_servers)
                assert target in hyp_servers

                # For each server connected to the qubit in ``hyperedge``,
                # find the shortest path to the target server and use the
                # one that is shortest among them
                connected_servers = self.connected_servers()
                connected_servers.append(home_server)
                best_path = None
                for c_server in connected_servers:
                    connection_path = nx.shortest_path(tree, c_server, target)
                    # fmt: off
                    if (
                        best_path is None or
                        len(connection_path) < len(best_path)
                    ):
                        best_path = connection_path
                    # fmt: on
                assert best_path is not None
                # NOTE: the ``best_path`` will only contain
                # one server from ``connected_servers``. Proof: if
                # it had two, the shortest path from the second
                # would be shorter => contradiction

                # Go over ``best_path`` step by step adding the required
                # starting EjppActions
                starting_actions = []
                source = best_path.pop(0)
                last_link_qubit = self.get_link_qubit(source)
                for next_server in best_path:
                    # Retrieve an available link qubit to populate
                    this_link_qubit = self._request_link_qubit(next_server)
                    self.link_qubit_dict[next_server] = this_link_qubit
                    # Add the EjppAction to create the connection
                    starting_actions.append(
                        EjppAction(
                            from_qubit=last_link_qubit,
                            to_qubit=this_link_qubit,
                        )
                    )
                    last_link_qubit = this_link_qubit

                return starting_actions

            def end_links(self, targets: list[int]) -> list[EjppAction]:
                """Find the sequence of EndingProcesses required to end the
                connection of the qubit in ``hyperedge`` to each server in
                ``targets``.
                """

                # Find the HW qubit holding the qubit in ``Hyperedge``
                hyperedge = self.hyperedge
                q_vertex = hyp_circ.get_qubit_vertex(hyperedge)
                circ_qubit = hyp_circ.get_qubit_of_vertex(q_vertex)
                home_link = qubit_mapping[circ_qubit]

                # Disconnect each server in ``targets``
                ending_actions = []
                for target in targets:
                    # Find the corresponding HW qubit
                    target_link = self.get_link_qubit(target)
                    # Disconnect ``target_link``
                    ending_actions.append(
                        EjppAction(from_qubit=target_link, to_qubit=home_link)
                    )
                    # Release the HW qubit acting as ``target_link``
                    self._release_link_qubit(target_link)
                    del self.link_qubit_dict[target]

                return ending_actions

            def connected_servers(self) -> list[int]:
                return list(self.link_qubit_dict.keys())

            def get_link_qubit(self, server: int) -> Qubit:
                """If ``server`` is the home server of the hyperedge's qubit,
                its hardware qubit is returned. Otherwise, we query the dict
                ``link_qubit_dict`` to retrieve the appropriate link qubit.
                """
                q_vertex = hyp_circ.get_qubit_vertex(self.hyperedge)
                circ_qubit = hyp_circ.get_qubit_of_vertex(q_vertex)
                if placement_map[q_vertex] == server:
                    return qubit_mapping[circ_qubit]
                else:
                    return self.link_qubit_dict[server]

            def update_occupation(self, link_qubit: Qubit, starting: bool):
                """Update the status of `self.occupied` and `self.available`
                for ``link_qubit``. This is meant to be used whenever an
                EJPP on ``link_qubit`` is encountered when scanning the
                circuit within `to_pytket_circuit_one_hyperedge`. The flag
                `starting` indicates if it is a starting or ending process.
                A link qubit is requested/released as usual, in order to
                make sure that the LinkManager is aware of all link qubits
                in the circuit and, hence, avoids collisions of IDs.
                This may mean that the ID of the link qubit is changed;
                this information is added to `link_qubit_id_update`.
                """
                if starting:
                    server = get_server_id(link_qubit)
                    new_link_qubit = self._request_link_qubit(server)
                    self.link_qubit_id_update[link_qubit] = new_link_qubit
                else:
                    new_link_qubit = self.link_qubit_id_update[link_qubit]
                    self._release_link_qubit(new_link_qubit)

            def get_updated_name(self, qubit: Qubit) -> Qubit:
                """Interface for `link_qubit_id_update`.
                """
                if qubit in self.link_qubit_id_update.keys():
                    return self.link_qubit_id_update[qubit]
                else:
                    return qubit

        def requires_embedding_start_proc(commands: list[Command]) -> bool:
            """Given a list of ``commands`` starting at a start_proc, check
            whether the start_proc's target link qubit has a CU1 gate acting
            on it before its end_proc.
            Otherwise, this start_proc is simply assisting entanglement
            swapping and does not need to be considered while embedding.
            """
            start_proc = commands[0]
            assert is_start_proc(start_proc)

            target_link = start_proc.qubits[1]
            requires_embedding = None
            for g in commands:
                if g.op.type == OpType.CU1 and target_link in g.qubits:
                    requires_embedding = True
                    break
                # Otherwise, stop when finding its end_proc
                elif is_end_proc(g) and target_link == g.qubits[0]:
                    requires_embedding = False
                    break

            assert requires_embedding is not None
            return requires_embedding

        def requires_embedding_end_proc(commands: list[Command]) -> bool:
            """Given a list of ``commands`` ending at an end_proc, check
            whether the end_proc's source link qubit has a CU1 gate acting
            on it after its start_proc.
            Otherwise, this end_proc is simply assisting entanglement
            swapping and does not need to be considered while embedding.
            """
            end_proc = commands[-1]
            assert is_end_proc(end_proc)

            source_link = end_proc.qubits[0]
            requires_embedding = None
            for g in reversed(commands):
                if g.op.type == OpType.CU1 and source_link in g.qubits:
                    requires_embedding = True
                    break
                # Otherwise, stop when finding its start_proc
                elif is_start_proc(g) and source_link == g.qubits[1]:
                    requires_embedding = False
                    break

            assert requires_embedding is not None
            return requires_embedding

        def to_pytket_circuit_one_hyperedge(
            hyperedge: Hyperedge, circ: Circuit
        ) -> Circuit:
            """Given a circuit equivalent to the original one, but with some
            of its non-local gates already distributed, implement those of the
            given hyperedge and return the new equivalent circuit.

            :raise ConstraintException: If a server's communication capacity
                is exceeded and `satisfy_bound` was set to True.
            """
            if len(hyperedge.vertices) == 1:  # Edge case: no gate vertices
                return circ

            new_circ = Circuit()
            for hw_qubit in qubit_mapping.values():
                new_circ.add_qubit(hw_qubit)

            # Extract hyperedge data
            q_vertex = hyp_circ.get_qubit_vertex(hyperedge)
            src_qubit = qubit_mapping[hyp_circ.get_qubit_of_vertex(q_vertex)]

            # Data to keep around during iterations
            #   `v_gate` stands for "gate vertex"; it keeps track of
            #   the vertex index of the last CU1 gate encountered while
            #   scanning the circuit
            v_gate = len(qubit_mapping) - 1
            #   `currently_h_embedding` is a boolean flag that indicates
            #   whether we are within an embedding unit at the moment
            currently_h_embedding = False
            #   `linkman` will help use manage the link qubits
            linkman = LinkManager(hyperedge, self.network.get_server_list())
            #   `carry_phase` is the phase pushed around within an embedding
            #   unit
            carry_phase = 0  # Phase pushed around within H-embedding
            correction_gate_ok = True  # For sanity check

            # Iterate over the commands of `circ`
            commands = circ.get_commands()
            for cmd_idx, cmd in enumerate(commands):
                # Keep track of how many of the original CU1 we've seen so far
                if cmd.op.type == OpType.CU1:
                    v_gate += 1
                # Keep track of the occupation of link qubits
                if is_start_proc(cmd):
                    try:
                        linkman.update_occupation(
                            cmd.qubits[1], starting=True
                        )
                    except ConstraintException as e:
                        e.v_gate = v_gate
                        raise e
                    remote_qubit = linkman.get_updated_name(cmd.qubits[1])
                    if remote_qubit not in new_circ.qubits:
                        new_circ.add_qubit(remote_qubit)
                if is_end_proc(cmd):
                    try:
                        linkman.update_occupation(
                            cmd.qubits[0], starting=False
                        )
                    except ConstraintException as e:
                        e.v_gate = v_gate
                        raise e

                # Trivial for every command that is not in the hyperedge's
                # subcircuit
                gate_vertices = hyp_circ.get_gate_vertices(hyperedge)
                # fmt: off
                if (
                    v_gate < min(gate_vertices) or  # Before hyperedge
                    v_gate >= max(gate_vertices) and cmd.op.type != OpType.CU1
                ):
                    qs = [linkman.get_updated_name(q) for q in cmd.qubits]
                    if cmd.op.type == OpType.Barrier:
                        new_circ.add_barrier(new_circ.qubits)
                    else:
                        new_circ.add_gate(cmd.op, qs)
                    continue
                # fmt: on

                # ~ Rz gate ~#
                if cmd.op.type == OpType.Rz:
                    # Trivial if not acting on `src_qubit`
                    if src_qubit not in cmd.qubits:
                        qs = [linkman.get_updated_name(q) for q in cmd.qubits]
                        new_circ.add_gate(cmd.op, qs)
                        continue

                    q = cmd.qubits[0]
                    phase = cmd.op.params[0]
                    # Append the gate
                    new_circ.Rz(phase, q)

                    # If not H-embedding, nothing needs to be done; otherwise:
                    if currently_h_embedding:
                        # The phase must be multiple of pi (either I or Z gate)
                        if isclose(phase % 1, 0) or isclose(phase % 1, 1):
                            # Apply it to all connected servers
                            for server in linkman.connected_servers():
                                link_qubit = linkman.link_qubit_dict[server]
                                new_circ.Rz(phase, link_qubit)
                        else:
                            # If it is not, we can try to fix it by carrying
                            # it after the next CU1 gate and try to cancel it.
                            #
                            # NOTE: We are assuming that this hyperedge can
                            #   be implemented using hopping packets; which
                            #   is something we check via PacMan. Hence, if
                            #   PacMan told us this is packing is valid, we
                            #   are guaranteed to be able to cancel this phase
                            carry_phase += phase

                # ~ H gate ~#
                elif cmd.op.type == OpType.H:
                    # Trivial if not acting on `src_qubit`
                    if src_qubit not in cmd.qubits:
                        qs = [linkman.get_updated_name(q) for q in cmd.qubits]
                        new_circ.add_gate(cmd.op, qs)
                        continue

                    q = cmd.qubits[0]
                    # The presence of an H gate indicates the beginning or end
                    # of an H-embedding on the qubit

                    if not currently_h_embedding:  # Starts an embedding unit
                        # There are two cases to consider:
                        #
                        # (Case 1) There is no CU1 gate or EJPP process that
                        # needs to be embedded.
                        # (Case 2) There is at least one.

                        found_embedded_cmd = None
                        i = cmd_idx + 1
                        for g in commands[(cmd_idx + 1) :]:  # noqa: E203
                            if g.op.type == OpType.CU1 and q in g.qubits:
                                found_embedded_cmd = g
                                break
                            elif (
                                is_start_proc(g)
                                and q
                                == origin_of_start_proc(g, new_circ.qubits)
                                and requires_embedding_start_proc(commands[i:])
                            ):
                                found_embedded_cmd = g
                                break
                            elif (
                                is_end_proc(g)
                                and q == g.qubits[1]
                                and requires_embedding_end_proc(
                                    commands[: (i + 1)]
                                )
                            ):
                                found_embedded_cmd = g
                                break
                            # Otherwise, stop when finding an H gate on q
                            elif g.op.type == OpType.H and q in g.qubits:
                                break
                            i += 1

                        if found_embedded_cmd is None:  # (Case 1)
                            # Trivial: we simply need to apply H gate on the
                            # open link qubits
                            for server in linkman.connected_servers():
                                link_qubit = linkman.link_qubit_dict[server]
                                new_circ.H(link_qubit)
                            # Switch the value of the flag
                            currently_h_embedding = True

                        else:  # (Case 2)
                            # All connections to servers must be closed, except
                            # that of the remote server the CU1 gate acts on.
                            #
                            # NOTE: Due to the conditions of embeddability,
                            # embedded CU1 gates all act on the same servers

                            if is_start_proc(found_embedded_cmd):
                                remote_qubit = found_embedded_cmd.qubits[1]
                            else:
                                remote_qubit = [
                                    rq
                                    for rq in found_embedded_cmd.qubits
                                    if rq != q
                                ][0]
                            # In the case of ``found_embedded_cmd`` being a
                            # CU1 gate that has already been distributed,
                            # ``remote_qubit`` may be a link qubit, rather
                            # than the original one. The one that we actually
                            # want to use is the original one, since that's
                            # the one that was considered when calling
                            # ``hyperedge_cost``.
                            if (
                                found_embedded_cmd.op.type == OpType.CU1
                                and is_link_qubit(remote_qubit)
                            ):
                                # Find the next ending process on this
                                # ``remote_qubit``; it's target qubit
                                # will be the original qubit.
                                original_remote = None
                                for g in commands[i:]:
                                    if (
                                        is_end_proc(g)
                                        and g.qubits[0] == remote_qubit
                                    ):
                                        original_remote = g.qubits[1]
                                        break
                                assert original_remote is not None
                                assert not is_link_qubit(original_remote)
                                remote_qubit = original_remote

                            remote_server = get_server_id(remote_qubit)
                            # All servers but ``remote_server`` must be
                            # disconnected.
                            # Notice that it is not guaranteed nor necessary
                            # that ``remote_server`` is in the list of
                            # connected servers.
                            end_servers = [
                                s
                                for s in linkman.connected_servers()
                                if s != remote_server
                            ]

                            # Close the connections
                            for ejpp_end in linkman.end_links(end_servers):
                                new_circ.add_custom_gate(
                                    end_proc(),
                                    [],
                                    [ejpp_end.from_qubit, ejpp_end.to_qubit],
                                )

                            # Apply an H gate on the surviving link qubits
                            for server in linkman.connected_servers():
                                link_qubit = linkman.link_qubit_dict[server]
                                new_circ.H(link_qubit)
                            # Switch the value of the flag
                            currently_h_embedding = True

                    else:  # Currently embedding
                        # There are two cases to consider:
                        #
                        # (Case A) `carry_phase` is multiple of pi,
                        # (Case B) it is not.
                        #
                        # NOTE: In here we only worry about the link qubits.
                        # the 1-qubit operations on the original qubit are
                        # left unchanged.

                        # I gate, no need to apply Euler decomposition
                        if isclose(1 + carry_phase % 2, 1):  # (Case A)
                            # This means that H should end the embedding
                            currently_h_embedding = False
                            # Apply an H gate on all open link qubits
                            for server in linkman.connected_servers():
                                link_qubit = linkman.link_qubit_dict[server]
                                new_circ.H(link_qubit)

                        # Z gate, no need to apply Euler decomposition
                        elif isclose(carry_phase % 2, 1):  # (Case A)
                            # This means that H should end the embedding
                            currently_h_embedding = False
                            # Apply it to all connected servers
                            for server in linkman.connected_servers():
                                link_qubit = linkman.link_qubit_dict[server]
                                new_circ.Rz(carry_phase, link_qubit)
                                new_circ.H(link_qubit)
                            # Reset carry phase to zero
                            carry_phase = 0

                        # S or S' gate, apply Euler decomposition of H
                        elif isclose(carry_phase % 1, 0.5):  # (Case B)
                            # Replace HS with S'HS'H
                            # The middle S' is outside of an embedding unit
                            # since it is sandwiched by H gates. Hence, we
                            # must not copy it to the link qubit.
                            # Then, in the link qubit the H gates are
                            # contiguous, so they cancel each other.
                            # Consequently, we only need to carry the phase
                            # of the S' and push it later in the circuit
                            carry_phase = -carry_phase
                            # We are still embedding (we applied two H)
                            currently_h_embedding = True

                        # Other phases cannot be cancelled
                        else:
                            raise Exception(
                                "Implementation of hyperedge "
                                + f"{hyperedge.vertices} failed. It contains"
                                + "an H-type embedding with an internal phase"
                                + f"{carry_phase} that cannot be cancelled."
                                + "You should split this hyperedge into two."
                            )

                    # Append the original gate
                    new_circ.H(q)

                # ~ CU1 gate ~#
                elif cmd.op.type == OpType.CU1:
                    # Trivial if not acting on `src_qubit`
                    if src_qubit not in cmd.qubits:
                        qs = [linkman.get_updated_name(q) for q in cmd.qubits]
                        new_circ.add_gate(cmd.op, qs)
                        continue

                    phase = cmd.op.params[0]
                    rmt_candidates = [q for q in cmd.qubits if q != src_qubit]
                    assert len(rmt_candidates) == 1
                    rmt_qubit = rmt_candidates.pop()

                    # Check whether the gate is part of this hyperedge
                    if v_gate in hyperedge.vertices:  # Distribute it
                        # Sanity check: Not currently H embedding
                        assert not currently_h_embedding
                        # Find the server where the gate should be implemented
                        target_server = placement_map[v_gate]

                        # Add the required starting processes (if any)
                        try:
                            start_actions = linkman.start_link(target_server)
                        except ConstraintException as e:
                            e.v_gate = v_gate
                            raise e
                        for ejpp_start in start_actions:
                            if ejpp_start.to_qubit not in new_circ.qubits:
                                new_circ.add_qubit(ejpp_start.to_qubit)
                            new_circ.add_custom_gate(
                                start_proc(origin=src_qubit),
                                [],
                                [ejpp_start.from_qubit, ejpp_start.to_qubit],
                            )

                        # Append the gate to the circuit
                        new_circ.add_gate(
                            OpType.CU1,
                            phase,
                            [
                                linkman.get_link_qubit(target_server),
                                linkman.get_updated_name(rmt_qubit),
                            ],
                        )

                        # If this gate is the last gate in the hyperedge,
                        # end all connections.
                        if v_gate == max(hyperedge.vertices):
                            for ejpp_end in linkman.end_links(
                                linkman.connected_servers()
                            ):
                                new_circ.add_custom_gate(
                                    end_proc(),
                                    [],
                                    [ejpp_end.from_qubit, ejpp_end.to_qubit],
                                )

                    else:
                        qs = [linkman.get_updated_name(q) for q in cmd.qubits]
                        new_circ.add_gate(cmd.op, qs)

                        # Correction gates might need to be added
                        if currently_h_embedding:
                            # The phase must be multiple of pi
                            assert isclose(phase % 1, 0) or isclose(
                                phase % 1, 1
                            )

                            # If the CU1 gate has already been distributed,
                            # ``rmt_qubit`` may be a link qubit, rather
                            # than the original one. The one that we actually
                            # want to use is the original one, since that's
                            # the one that was considered when calling
                            # ``hyperedge_cost``.
                            if is_link_qubit(rmt_qubit):
                                # Find the next ending process on this
                                # ``remote_qubit``; it's target qubit
                                # will be the original qubit.
                                original_remote = None
                                for g in commands[cmd_idx:]:
                                    if (
                                        is_end_proc(g)
                                        and g.qubits[0] == rmt_qubit
                                    ):
                                        original_remote = g.qubits[1]
                                        break
                                assert original_remote is not None
                                rmt_qubit = original_remote
                            assert not is_link_qubit(rmt_qubit)

                            # A correction gate must be applied on every link
                            # qubit that is currently alive and has been used
                            # to implement this hyperedge.
                            for server in linkman.connected_servers():
                                link_qubit = linkman.get_link_qubit(server)
                                if get_server_id(rmt_qubit) != server:
                                    correction_gate_ok = False
                                new_circ.add_gate(
                                    OpType.CZ,
                                    [
                                        link_qubit,
                                        rmt_qubit,
                                    ],
                                )
                            # CZ gates are used here to distinguish from CU1
                            # gates and, hence, do not mess with the counter
                            # `v_gate` in future calls to this function

                # ~ EJPP starting process ~#
                elif is_start_proc(cmd):
                    # Retrieve qubit information
                    orig_qubit = origin_of_start_proc(cmd, new_circ.qubits)
                    old_rmt_qubit = cmd.qubits[1]
                    remote_qubit = linkman.get_updated_name(old_rmt_qubit)
                    server = get_server_id(remote_qubit)

                    # Apply the command
                    qs = [linkman.get_updated_name(q) for q in cmd.qubits]
                    new_circ.add_gate(cmd.op, qs)

                    if currently_h_embedding and src_qubit == orig_qubit:
                        # A correction gate must be applied only if the
                        # start_proc must be considered when embedding.
                        if requires_embedding_start_proc(commands[cmd_idx:]):
                            # A correction gate must be applied on every link
                            # qubit that is currently alive and has been used
                            # to implement this hyperedge.
                            for server in linkman.connected_servers():
                                link_qubit = linkman.get_link_qubit(server)
                                new_circ.H(remote_qubit)
                                new_circ.CZ(remote_qubit, link_qubit)
                                new_circ.H(remote_qubit)

                # ~ EJPP ending process ~#
                elif is_end_proc(cmd):
                    # Retrieve qubit information
                    orig_qubit = linkman.get_updated_name(cmd.qubits[1])
                    remote_qubit = linkman.get_updated_name(cmd.qubits[0])
                    server = get_server_id(remote_qubit)

                    if currently_h_embedding and src_qubit == orig_qubit:
                        # A correction gate must be applied only if the
                        # start_proc must be considered when embedding.
                        if requires_embedding_end_proc(commands[:(cmd_idx+1)]):
                            # A correction gate must be applied on every link
                            # qubit that is currently alive and has been used
                            # to implement this hyperedge.
                            for server in linkman.connected_servers():
                                link_qubit = linkman.get_link_qubit(server)
                                new_circ.H(remote_qubit)
                                new_circ.CZ(remote_qubit, link_qubit)
                                new_circ.H(remote_qubit)

                    # Apply the command
                    qs = [linkman.get_updated_name(q) for q in cmd.qubits]
                    new_circ.add_gate(cmd.op, qs)

                # ~ Extra stuff ~#
                # Extra CZ gates and Barriers are added to the circuit during
                # the circuit generation routine. These were not present in
                # the circuit the user inputted and they are removed or
                # replaced accordingly at the end of `to_pytket_circuit`.
                #
                # CZ gates correspond to correction gates due to H-embedding.
                # We use CZ instead of CU1 to make sure that `v_gate` is
                # only considering the CU1 gates originally in the circuit.
                # They will be replaced with CU1 gates on the final circuit.
                #
                # Barriers are added at the beginning of `to_pytket_circuit`
                # after each CU1 gate, with the intention that the ordering
                # of the CU1 gates remains unchanged throughout the routine.
                # If it changed, it would mess up the numbering of gate
                # vertices. Without barriers, every time we generate a new
                # equivalent circuit the ordering of parallel gates may
                # change (even though we insert them in the same order) due
                # to the internal workings of `pytket.Circuit`.
                elif cmd.op.type == OpType.CZ:
                    # Apply the command
                    qs = [linkman.get_updated_name(q) for q in cmd.qubits]
                    new_circ.add_gate(cmd.op, qs)
                elif cmd.op.type == OpType.Barrier:
                    # Apply the command
                    new_circ.add_barrier(new_circ.qubits)
                else:
                    raise Exception(f"Command {cmd.op} not supported.")

            # If debugging flag is on, do some sanity checks and store
            # current state if they fail.
            if debugging:
                equivalence_ok = check_equivalence(
                    circ,
                    new_circ,
                    {q: q for q in circ.qubits if not is_link_qubit(q)},
                )
                prev_cost = _cost_from_circuit(circ)
                new_cost = _cost_from_circuit(new_circ)
                cost_ok = new_cost - prev_cost == self.hyperedge_cost(
                    hyperedge
                )
                if not (equivalence_ok and cost_ok and correction_gate_ok):
                    subcircuit_cmds = hyp_circ.get_hyperedge_subcircuit(hyperedge)
                    subcircuit = Circuit()
                    for cmd in subcircuit_cmds:
                        for q in cmd.qubits:
                            if q not in subcircuit.qubits:
                                subcircuit.add_qubit(q)
                        subcircuit.add_gate(cmd.op, cmd.qubits)
                    # Dump relevant data to file. Retrieve via pickle.load(f)
                    # in the same order as dumped.
                    with open("tests/fail_data", "wb") as f:
                        pickle.dump(circ, f)
                        pickle.dump(new_circ, f)
                        pickle.dump(hyp_circ.hyperedge_list, f)
                        pickle.dump(hyperedge.vertices, f)
                        pickle.dump(placement_map, f)
                        pickle.dump(qubit_mapping, f)
                        pickle.dump(subcircuit, f)
                        pickle.dump((equivalence_ok, cost_ok, correction_gate_ok), f)
                    raise Exception(
                        "Error while generating the circuit. Failed to "
                        + f"implement hyperedge {hyperedge.vertices}. "
                        + "Current state saved in tests/failed_data."
                    )

            return new_circ

        # ~ Main body ~#
        # Rename the circuit's qubits
        new_circ = Circuit()
        for hw_qubit in qubit_mapping.values():
            new_circ.add_qubit(hw_qubit)
        # Add barriers after each CU1 gate. This avoids issues with
        # pytket changing the order of CU1 gates as we modify the
        # circuit, which would be problematic for our gate vertex
        # numbering system.
        for cmd in hyp_circ._circuit.get_commands():
            qs = [qubit_mapping[q] for q in cmd.qubits]
            new_circ.add_gate(cmd.op, qs)
            if cmd.op.type == OpType.CU1:
                new_circ.add_barrier(new_circ.qubits)

        # Implement the hyperedges one by one
        try:
            for hedge in hyp_circ.hyperedge_list:
                new_circ = to_pytket_circuit_one_hyperedge(hedge, new_circ)
        except ConstraintException as e:
            # If the user refuses to change the distribution, raise exception.
            if not allow_update:
                raise e

            # Otherwise, we must split a hyperedge to attempt to reduce the
            # number of ebits alive at the point the constrained was violated.
            # To do so, find all hyperedges simultaneous to `e.v_gate`.
            # Filter out actual edges since these are just a qubit-vertex and
            # a gate-vertex and cannot be split.
            hedges = [
                h
                for h in hyp_circ.hyperedge_list
                if len(h.vertices) > 2
                and any(v <= e.v_gate for v in hyp_circ.get_gate_vertices(h))
                and any(v >= e.v_gate for v in hyp_circ.get_gate_vertices(h))
            ]

            # Choose the hyperedge from `hedges` that has the further distance
            # between its two vertices before and after `v_gate`.
            chosen_hedge = None
            longest_dist = -1
            for h in hedges:
                gates = hyp_circ.get_gate_vertices(h)
                # Get the first gate-vertex previous to `e.v_gate`
                v_prev = e.v_gate  # Default if none
                prev_vertices = [v for v in gates if v < e.v_gate]
                if prev_vertices:
                    v_prev = max(prev_vertices)
                # Get the first gate-vertex after `e.v_gate`
                v_post = e.v_gate  # Default if none
                post_vertices = [v for v in gates if v > e.v_gate]
                if post_vertices:
                    v_post = min(post_vertices)
                # Choose according to longest distance
                dist = v_post - v_prev
                if longest_dist < dist:
                    # Check that this hyperedge actually uses a link
                    # qubit on `e.server`.
                    h_servers = [placement_map[v] for v in h.vertices]
                    tree = steiner_tree(server_graph, h_servers)
                    # If it does, it's the best split so far, otherwise skip.
                    if e.server in tree.nodes:
                        longest_dist = dist
                        chosen_hedge = h

            # If no hyperedge could be chosen, inform the user
            if chosen_hedge is None:
                home_servers = [
                    placement_map[hyp_circ.get_qubit_vertex(h)]
                    for h in hyp_circ.get_hyperedges_containing([e.v_gate])
                ]
                placed_server = placement_map[e.v_gate]
                if placed_server not in home_servers:
                    # Then, `v_gate` is an evicted gate; it can only be
                    # implemented if chosen_server has more than 2 qubits
                    # of communication capacity.
                    if server_ebit_mem[placed_server] < 2:
                        raise ConstraintException(
                            f"Could not implement the gate {e.v_gate} since"
                            "it is placed on a non-home server "
                            f"{placed_server} and said server has memory "
                            "capacity less than two. Consider using an "
                            "approach that does not produce evicted gates, "
                            "or increase the communication memory of "
                            f"server {placed_server}.", placed_server
                        )
                # Otherwise, unexpected error
                raise ConstraintException(
                    "The distribution could not be amended to satisfy "
                    "the bound on communication capacity.", e.server
                )

            # Split the chosen hyperedge
            v_q = hyp_circ.get_qubit_vertex(chosen_hedge)
            gates = hyp_circ.get_gate_vertices(chosen_hedge)
            prev_vertices = [v for v in gates if v <= e.v_gate]
            post_vertices = [v for v in gates if v > e.v_gate]
            # If `post_vertices` is empty it can only be because the
            # last gate vertex in `chosen_hedges` is `e.v_gate`. Fix split.
            if not post_vertices:
                last_prev = prev_vertices.pop()
                assert last_prev == e.v_gate
                post_vertices = [last_prev]
            # Perform the split
            prev_hedge = Hyperedge([v_q] + prev_vertices)
            post_hedge = Hyperedge([v_q] + post_vertices)
            hyp_circ.split_hyperedge(
                old_hyperedge=chosen_hedge,
                new_hyperedge_list=[prev_hedge, post_hedge],
            )
            # Sanity check: the distribution is updated "in place"
            assert hyp_circ is self.circuit

            # Run to_pytket_circuit on the updated distribution
            return self.to_pytket_circuit(allow_update=allow_update)

        # Turn every CZ (correction) gate to CU1; remove barriers
        # Remove the origin qubit from the name of each start_proc
        final_circ = Circuit()
        for q in new_circ.qubits:
            final_circ.add_qubit(q)
        for cmd in new_circ.get_commands():
            if cmd.op.type == OpType.Barrier:
                continue
            elif cmd.op.type == OpType.CZ:
                final_circ.add_gate(OpType.CU1, 1.0, cmd.qubits)
            elif is_start_proc(cmd):
                final_circ.add_custom_gate(start_proc(), [], cmd.qubits)
            else:
                final_circ.add_gate(cmd.op, cmd.qubits)

        # Final sanity checks
        assert all_gates_local(final_circ)
        assert check_equivalence(
            self.circuit.get_circuit(), final_circ, qubit_mapping
        )
        assert (
            _cost_from_circuit(final_circ) == self.cost()
        ), f"Theory: {self.cost()}, real: {_cost_from_circuit(final_circ)}."

        return final_circ<|MERGE_RESOLUTION|>--- conflicted
+++ resolved
@@ -300,15 +300,13 @@
 
         return qubit_map
 
-<<<<<<< HEAD
-    def to_pytket_circuit(self, allow_update: bool = False, debugging=False) -> Circuit:
-=======
+
     def to_pytket_circuit(
         self,
         satisfy_bound: bool = True,
-        allow_update: bool = False
+        allow_update: bool = False,
+        debugging=False
     ) -> Circuit:
->>>>>>> fcb09538
         """Generate the circuit corresponding to this `Distribution`.
 
         :param satisfy_bound: Whether the output circuit is only allowed
