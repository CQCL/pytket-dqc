from pytket_dqc.circuits import HypergraphCircuit, Hyperedge
from pytket_dqc.placement import Placement
from pytket_dqc.networks import NISQNetwork
from pytket_dqc.utils import steiner_tree, check_equivalence
from pytket_dqc.utils.gateset import start_proc, end_proc
from pytket_dqc.utils.circuit_analysis import (
    all_cu1_local,
    _cost_from_circuit,
    get_server_id,
)
from pytket import Circuit, OpType, Qubit
import networkx as nx  # type: ignore
from numpy import isclose  # type: ignore
from typing import NamedTuple


class Distribution:
    """Class containing all information required to generate pytket circuit.
    """

    def __init__(
        self,
        circuit: HypergraphCircuit,
        placement: Placement,
        network: NISQNetwork,
    ):
        """Initialisation function for Distribution

        :param circuit: Circuit to be distributed, including its hypergraph.
        :type circuit: HypergraphCircuit
        :param placement: A placement of the qubits and gates onto servers.
        :type placement: Placement
        :param network: Network onto which circuit is distributed.
        :type network: NISQNetwork
        :raises Exception: Raised if the placement is not valid for the
            circuit.
        :raises Exception: Raised if the placement is not valid for the
            packets.
        """

        self.circuit = circuit
        self.placement = placement
        self.network = network

    def is_valid(self) -> bool:
        """Check that this distribution can be implemented.
        """

        # TODO: There may be some other checks that we want to do here to check
        # that the hypergraph is not totally nonsensical.
        return self.placement.is_valid(self.circuit, self.network)

    def cost(self) -> int:
        """Return the number of ebits required for this distribution.
        """
        if not self.is_valid():
            raise Exception("This is not a valid distribution")

        cost = 0
        for hyperedge in self.circuit.hyperedge_list:
            cost += self.hyperedge_cost(hyperedge)
        return cost

    def hyperedge_cost(self, hyperedge: Hyperedge, **kwargs) -> int:
        """First, we check whether the hyperedge requires H-embeddings to be
        implemented. If not, we calculate its cost by counting the number of
        edges in the Steiner tree connecting all required servers. Otherwise,
        the cost of implementing the hyperedge is calculated using an "as lazy
        as possible" (ALAP) algorithm which we expect not to be optimal, but
        decent enough. In the latter case, both reduction of ebit cost via
        Steiner trees and embedding are considered.

        Note: the cost only takes into account the ebits required to
        distribute the gates in the hyperedge; it does not consider the ebit
        cost of distributing the embedded gates, since that will be calculated
        by calling ``hyperedge_cost`` that the embedded gates belong to.
        However, we do guarantee that the correction gates added during the
        embedding will not require extra ebits when distributed.

        :param hyperedge: The hyperedge whose cost is to be calculated.
        :type hyperedge: Hyperedge

        :key server_tree: The connectivity tree that should be used.
            If not provided, this function will find a Steiner tree.
        :type server_tree: nx.Graph
        :key requires_h_embedded_cu1: If not provided, it is checked.
        :type requires_h_embedded_cu1: bool

        :return: The cost of the hyperedge.
        :rtype: int
        """

        tree = kwargs.get("server_tree", None)
        requires_h_embedded_cu1 = kwargs.get("requires_h_embedded_cu1", None)

        if hyperedge.weight != 1:
            raise Exception(
                "Hyperedges with weight other than 1 \
                 are not currently supported"
            )

        dist_circ = self.circuit
        placement_map = self.placement.placement

        # Extract hyperedge data
        shared_qubit = dist_circ.get_qubit_vertex(hyperedge)
        home_server = placement_map[shared_qubit]
        servers = [placement_map[v] for v in hyperedge.vertices]
        # Obtain the Steiner tree or check that the one given is valid
        if tree is None:
            tree = steiner_tree(self.network.get_server_nx(), servers)
        else:
            assert all(s in tree.nodes for s in servers)

        # If not known, check if H-embedding of CU1 is required
        if requires_h_embedded_cu1 is None:
            requires_h_embedded_cu1 = dist_circ.requires_h_embedded_cu1(
                hyperedge
            )

        # If not required, we can easily calculate the cost
        if not requires_h_embedded_cu1:
            return len(tree.edges)

        # Otherwise, we need to run ALAP
        else:
            # Collect all of the commands between the first and last gates in
            # the hyperedge. Ignore those that do not act on the shared qubit.
            # The gates in between embedded CU1 gates are guaranteed to be of
            # the form [Rz, H, Rz, H]; i.e. an explicit Euler decomposition.
            # Furthermore, the Rz gates at either side of an embedded CU1 gate
            # are squashed together (that's why there's no Rz at the end of
            # the Euler decomposition).
            commands = dist_circ.get_hyperedge_subcircuit(hyperedge)

            # We will use the fact that, by construction, the index of the
            # vertices is ordered (qubits first, then gates left to right)
            vertices = sorted(hyperedge.vertices)
            assert vertices.pop(0) == shared_qubit

            cost = 0
            currently_h_embedding = False  # Switched when finding a Hadamard
            connected_servers = {home_server}  # With access to shared_qubit
            for command in commands:

                if command.op.type == OpType.H:
                    currently_h_embedding = not currently_h_embedding

                elif command.op.type == OpType.Rz:
                    assert (
                        not currently_h_embedding
                        # Gate has a phase multiple of pi (i.e. I or Z)
                        or isclose(command.op.params[0] % 1, 0)
                        or isclose(command.op.params[0] % 1, 1)
                    )

                elif command.op.type == OpType.CU1:

                    if currently_h_embedding:  # The gate is to be H-embedded
                        assert isclose(command.op.params[0] % 2, 1)  # CZ gate

                        q_vertices = [
                            dist_circ.get_vertex_of_qubit(q)
                            for q in command.qubits
                        ]
                        remote_vertex = [
                            q for q in q_vertices if q != shared_qubit
                        ][0]
                        remote_server = placement_map[remote_vertex]

                        # The only two servers from ``connected_servers`` that
                        # are left intact are the ``home_server`` and the
                        # ``remote_server``. All other servers must be
                        # disconnected.
                        #
                        # NOTE: Done for the sake of simplicity. If we don't,
                        # certain correction gates wouldn't be free or be free
                        # only if the path of the EJPP process distributing
                        # the embedded gate could be reused to implement the
                        # correction gates. This is not trivial and not
                        # taken into account on Junyi's approach since it
                        # assumes only two servers / all-to-all connectivity
                        #
                        # NOTE: by the condition of H-embeddability, all gates
                        # that are being embedded simultaneously act on the
                        # same two distinct servers.
                        connected_servers = connected_servers.intersection(
                            {home_server, remote_server}
                        )
                        assert home_server != remote_server

                    # If the command does not match the vertex, then this
                    # CU1 gate is meant to be D-embedded
                    elif command != dist_circ.get_gate_of_vertex(vertices[0]):
                        pass  # Nothing needs to be done
                    else:  # Gate to be distributed (or already local)
                        # Get the server where the gate is to be implemented
                        gate_vertex = vertices.pop(0)
                        gate_server = placement_map[gate_vertex]
                        # If gate_server doesn't have access to shared_qubit
                        # update the cost, adding the necessary ebits
                        if gate_server not in connected_servers:
                            # For each server in ``connected_servers`` find
                            # the shortest path to ``gate_server`` and use
                            # the one that is shortest among them
                            best_path = None
                            for c_server in connected_servers:
                                # Skip if c_server is not in the Steiner tree
                                if c_server not in tree.nodes:
                                    continue
                                connection_path = nx.shortest_path(
                                    tree, c_server, gate_server
                                )
                                # fmt: off
                                if (
                                    best_path is None
                                    or len(connection_path) < len(best_path)
                                ):
                                    best_path = connection_path
                                # fmt: on
                            assert best_path is not None
                            # The first element of the path is a ``c_server``
                            # so the actual cost is the length minus one
                            #
                            # NOTE: the ``best_path`` will only contain
                            # one server from ``connected_servers``. If
                            # it had two, the shortest path from the second
                            # would be shorter => contradiction
                            connected_servers.update(best_path)
                            cost += len(best_path) - 1
            # Sanity check: all gate vertices have been considered
            assert not vertices
            return cost

    def get_qubit_mapping(self) -> dict[Qubit, Qubit]:
        """Mapping from circuit (logical) qubits to server (hardware) qubits.
        """
        if not self.is_valid():
            raise Exception("The distribution of the circuit is not valid!")

        qubit_map = {}
        current_in_server = {s: 0 for s in self.network.get_server_list()}
        for v in self.circuit.get_qubit_vertices():
            server = self.placement.placement[v]
            circ_qubit = self.circuit.get_qubit_of_vertex(v)
            hw_qubit = Qubit(f"server_{server}", current_in_server[server])
            current_in_server[server] += 1
            qubit_map[circ_qubit] = hw_qubit

        return qubit_map

    def to_pytket_circuit(self) -> Circuit:
        if not self.is_valid():
            raise Exception("The distribution of the circuit is not valid!")

        # -- SCOPE VARIABLES -- #
        # Accessible to the internal class below
        hyp_circ = self.circuit
        server_graph = self.network.get_server_nx()
        placement_map = self.placement.placement
        qubit_mapping = self.get_qubit_mapping()

        # -- INTERNAL CLASSES -- #

        class EjppAction(NamedTuple):
            """Encodes the information to create Starting and EndingProcesses
            """

            from_qubit: Qubit
            to_qubit: Qubit

        class LinkManager:
            """An internal class dedicated to managing the hardware qubits
            that store the ebits (i.e. link qubits).
<<<<<<< HEAD

            NOTE: This is meant to be used for a single hyperedge at a time.
=======
            This class has been designed for it to be used within
            `to_pytket_circuit_one_hyperedge` and a new instance of
            `LinkManager` should be created per call to it.
            The key methods LinkManager provides are:

            `start_link` which creates a link qubit and returns
            the starting EJPP processes required to entangle it,
            `end_links` which releases link qubits and returns the
            corresponding ending EJPP processes,
            `update_occupation` to be used when encountering an EJPP
            process while reading a circuit, so that the status of the
            corresponding link qubits is updated appropriately.
>>>>>>> 39217b5a
            """

            def __init__(self, hyperedge: Hyperedge, servers: list[int]):

                self.hyperedge: Hyperedge = hyperedge
                # A dictionary of serverId to list of available link qubits.
                self.available: dict[int, list[Qubit]] = {
                    s: [] for s in servers
                }
                # A dictionary of serverId to list of occupied link qubits.
                self.occupied: dict[int, list[Qubit]] = {
                    s: [] for s in servers
                }
<<<<<<< HEAD
                # A dictionary of serverId to the link qubit holding the info
                # relevant to the hyperedge currently being implemented
                self.link_qubit_dict: dict[int, Qubit] = dict()
                # A dictionary of link qubits to link qubits. Its purpose is
                # to map the ID of link qubits from a previous iteration to
                # the ID of the same link qubit in the current iteration
                self.link_qubit_id_update: dict[Qubit, Qubit] = dict()

            def request_link_qubit(self, server: int) -> Qubit:
=======
                # A dictionary of serverId to the link qubit holding a copy
                # of the qubit of ``hyperedge``.
                self.link_qubit_dict: dict[int, Qubit] = dict()
                # A dictionary of link qubits to link qubits. Whenever the
                # method `update_occupation` is called, the ID of the
                # input link qubit may change in order to avoid collision of
                # IDs. This dictionary keeps track of these changes,
                # mapping the old link qubit to the new one.
                #
                # NOTE: The entries of this dictionary may change within
                # the same call to `to_pytket_circuit_one_hyperedge`. This
                # is due to the fact that link qubits are reused and, at
                # different times in the circuit, different IDs may need
                # to be assigned in order to avoid collisions.
                self.link_qubit_id_update: dict[Qubit, Qubit] = dict()

            def _request_link_qubit(self, server: int) -> Qubit:
>>>>>>> 39217b5a
                """Returns an available link qubit in ``server``. If there are
                none, it creates a new one.
                Do not call this function outside the LinkManager class.
                """
                if not self.available[server]:
                    next_id = len(self.occupied[server])
                    qubit = Qubit(f"server_{server}_link_register", next_id)
                else:
                    qubit = self.available[server].pop()

                self.occupied[server].append(qubit)

                return qubit

            def _release_link_qubit(self, link_qubit: Qubit):
                """Releases ``link_qubit``, making it available again.
                Do not call this function outside the LinkManager class.
                """

                # Retrieve the server ``link_qubit`` is in
                server = get_server_id(link_qubit)

                # Make the link_qubit available
                self.occupied[server].remove(link_qubit)
                self.available[server].append(link_qubit)

            def start_link(self, target: int) -> list[EjppAction]:
                """Find sequence of StartingProcesses required to share the
                qubit of ``self.hyperedge`` with ``target`` server.
                """
                # NOTE: If all of the ``hyp_servers`` are to be connected,
                # then the routine below will "grow" the tree branch by
                # branch. And, since EJPP starting processes commute with each
                # other, the ordering of how it is "grown" does not matter.

                # Extract hyperedge data
                hyperedge = self.hyperedge
                q_vertex = hyp_circ.get_qubit_vertex(hyperedge)
                home_server = placement_map[q_vertex]
                hyp_servers = [placement_map[v] for v in hyperedge.vertices]
                tree = steiner_tree(server_graph, hyp_servers)
                assert target in hyp_servers

                # For each server connected to the qubit in ``hyperedge``,
                # find the shortest path to the target server and use the
                # one that is shortest among them
                connected_servers = self.connected_servers()
                connected_servers.append(home_server)
                best_path = None
                for c_server in connected_servers:
                    # Skip if c_server is not in the Steiner tree
                    if c_server not in tree.nodes:
                        continue
                    connection_path = nx.shortest_path(tree, c_server, target)
                    # fmt: off
                    if (
                        best_path is None or
                        len(connection_path) < len(best_path)
                    ):
                        best_path = connection_path
                    # fmt: on
                assert best_path is not None
                # NOTE: the ``best_path`` will only contain
                # one server from ``connected_servers``. Proof: if
                # it had two, the shortest path from the second
                # would be shorter => contradiction

                # Go over ``best_path`` step by step adding the required
                # starting EjppActions
                starting_actions = []
                source = best_path.pop(0)
                last_link_qubit = self.get_link_qubit(source)
                for next_server in best_path:
                    # Retrieve an available link qubit to populate
<<<<<<< HEAD
                    this_link_qubit = self.request_link_qubit(next_server)
=======
                    this_link_qubit = self._request_link_qubit(next_server)
>>>>>>> 39217b5a
                    self.link_qubit_dict[next_server] = this_link_qubit
                    # Add the EjppAction to create the connection
                    starting_actions.append(
                        EjppAction(
                            from_qubit=last_link_qubit,
                            to_qubit=this_link_qubit,
                        )
                    )
                    last_link_qubit = this_link_qubit

                return starting_actions

            def end_links(self, targets: list[int]) -> list[EjppAction]:
                """Find the sequence of EndingProcesses required to end the
                connection of the qubit in ``hyperedge`` to each server in
                ``targets``.
                """

                # Find the HW qubit holding the qubit in ``Hyperedge``
                hyperedge = self.hyperedge
                q_vertex = hyp_circ.get_qubit_vertex(hyperedge)
                circ_qubit = hyp_circ.get_qubit_of_vertex(q_vertex)
                home_link = qubit_mapping[circ_qubit]

                # Disconnect each server in ``targets``
                ending_actions = []
                for target in targets:
                    # Find the corresponding HW qubit
                    target_link = self.get_link_qubit(target)
                    # Disconnect ``target_link``
                    ending_actions.append(
                        EjppAction(from_qubit=target_link, to_qubit=home_link)
                    )
                    # Release the HW qubit acting as ``target_link``
<<<<<<< HEAD
                    self.release_link_qubit(target_link)
=======
                    self._release_link_qubit(target_link)
>>>>>>> 39217b5a
                    del self.link_qubit_dict[target]

                return ending_actions

            def connected_servers(self) -> list[int]:
                return list(self.link_qubit_dict.keys())

            def get_link_qubit(self, server: int) -> Qubit:
                """If ``server`` is the home server of the hyperedge's qubit,
                its hardware qubit is returned. Otherwise, we query the dict
                ``link_qubit_dict`` to retrieve the appropriate link qubit.
                """
                q_vertex = hyp_circ.get_qubit_vertex(self.hyperedge)
                circ_qubit = hyp_circ.get_qubit_of_vertex(q_vertex)
                if placement_map[q_vertex] == server:
                    return qubit_mapping[circ_qubit]
                else:
                    return self.link_qubit_dict[server]

            def update_occupation(self, link_qubit: Qubit, starting: bool):
<<<<<<< HEAD
                """Update `self.occupied` and `self.available` according
                to the EJPP action received. The flag `starting` indicates
                whether it is a starting or ending process.
=======
                """Update the status of `self.occupied` and `self.available`
                for ``link_qubit``. This is meant to be used whenever an
                EJPP on ``link_qubit`` is encountered when scanning the
                circuit within `to_pytket_circuit_one_hyperedge`. The flag
                `starting` indicates if it is a starting or ending process.
>>>>>>> 39217b5a
                A link qubit is requested/released as usual, in order to
                make sure that the LinkManager is aware of all link qubits
                in the circuit and, hence, avoids collisions of IDs.
                This may mean that the ID of the link qubit is changed;
                this information is added to `link_qubit_id_update`.
                """
                if starting:
                    server = get_server_id(link_qubit)
<<<<<<< HEAD
                    new_link_qubit = self.request_link_qubit(server)
                    self.link_qubit_id_update[link_qubit] = new_link_qubit
                else:
                    new_link_qubit = self.link_qubit_id_update[link_qubit]
                    self.release_link_qubit(new_link_qubit)
=======
                    new_link_qubit = self._request_link_qubit(server)
                    self.link_qubit_id_update[link_qubit] = new_link_qubit
                else:
                    new_link_qubit = self.link_qubit_id_update[link_qubit]
                    self._release_link_qubit(new_link_qubit)
>>>>>>> 39217b5a

            def get_updated_name(self, qubit: Qubit) -> Qubit:
                """Interface for `link_qubit_id_update`.
                """
                if qubit in self.link_qubit_id_update.keys():
                    return self.link_qubit_id_update[qubit]
                else:
                    return qubit

        def to_pytket_circuit_one_hyperedge(
            hyperedge: Hyperedge, circ: Circuit
        ) -> Circuit:
            """Given a circuit equivalent to the original one, but with some
            of its non-local gates already distributed, implement those of the
            given hyperedge and return the new equivalent circuit.
            """
            new_circ = Circuit()
            for hw_qubit in qubit_mapping.values():
                new_circ.add_qubit(hw_qubit)

            # Extract hyperedge data
            q_vertex = hyp_circ.get_qubit_vertex(hyperedge)
            src_qubit = qubit_mapping[hyp_circ.get_qubit_of_vertex(q_vertex)]

            # Data to keep around during iterations
            cu1_count = 0
            currently_h_embedding = False
            linkman = LinkManager(hyperedge, self.network.get_server_list())
            carry_phase = 0  # Phase pushed around within H-embedding

            # Iterate over the commands of `circ`
            commands = circ.get_commands()
            for cmd_idx, cmd in enumerate(commands):
                # Keep track of how many of the original CU1 we've seen so far
                if cmd.op.type == OpType.CU1:
                    cu1_count += 1
                # Keep track of the occupation of link qubits
                if cmd.op.get_name() == "starting_process":
                    linkman.update_occupation(cmd.qubits[1], starting=True)
                    remote_qubit = linkman.get_updated_name(cmd.qubits[1])
                    if remote_qubit not in new_circ.qubits:
                        new_circ.add_qubit(remote_qubit)
                if cmd.op.get_name() == "ending_process":
                    linkman.update_occupation(cmd.qubits[0], starting=False)

                # Trivial for every command that is not in the hyperedge's
                # subcircuit
                v_gate = cu1_count + len(qubit_mapping) - 1
                gate_vertices = hyp_circ.get_gate_vertices(hyperedge)
                # fmt: off
                if (
                    v_gate < min(gate_vertices) or  # Before hyperedge
                    v_gate >= max(gate_vertices) and cmd.op.type != OpType.CU1
                    or src_qubit not in cmd.qubits  # Not acting on qubit
                ):
                    qs = [linkman.get_updated_name(q) for q in cmd.qubits]
                    if cmd.op.type == OpType.Barrier:
                        new_circ.add_barrier(qs)
                    else:
                        new_circ.add_gate(cmd.op, qs)
                    continue
                # fmt: on

                # ~ Rz gate ~#
                if cmd.op.type == OpType.Rz:
                    q = cmd.qubits[0]
                    phase = cmd.op.params[0]
                    # Append the gate
                    new_circ.Rz(phase, q)

                    # If not H-embedding, nothing needs to be done; otherwise:
                    if currently_h_embedding:
                        # The phase must be multiple of pi (either I or Z gate)
                        if isclose(phase % 1, 0) or isclose(phase % 1, 1):
                            # Apply it to all connected servers
                            for server in linkman.connected_servers():
                                link_qubit = linkman.link_qubit_dict[server]
                                new_circ.Rz(phase, link_qubit)
                        else:
                            # If it is not, we can try to fix it by carrying
                            # it after the next CU1 gate and try to cancel it.
                            #
<<<<<<< HEAD
                            # NOTE: We are assumming that this hyperedge can
=======
                            # NOTE: We are assuming that this hyperedge can
>>>>>>> 39217b5a
                            #   be implemented using hopping packets; which
                            #   is something we check via PacMan. Hence, if
                            #   PacMan told us this is packing is valid, we
                            #   are guaranteed to be able to cancel this phase
                            carry_phase += phase

                # ~ H gate ~#
                elif cmd.op.type == OpType.H:
                    q = cmd.qubits[0]
                    # The presence of an H gate indicates the beginning or end
                    # of an H-embedding on the qubit

                    if not currently_h_embedding:  # Starts an embedding unit
                        # There are two cases to consider:
                        #
                        # (Case 1) There is no CU1 gate or EJPP process that
                        # acts on this qubit within the H-embedding unit.
                        # (Case 2) There is at least one.

                        found_embedded_cmd = None
                        for g in commands[(cmd_idx + 1) :]:  # noqa: E203
                            if (
                                g.op.type == OpType.CU1
                                or g.op.type == OpType.CustomGate
                            ) and q in g.qubits:
                                found_embedded_cmd = g
                                break
                            # Otherwise, stop when finding an H gate on q
                            elif g.op.type == OpType.H and q in g.qubits:
                                break

                        if found_embedded_cmd is None:  # (Case 1)
                            # Trivial: we simply need to apply H gate on the
                            # open link qubits
                            for server in linkman.connected_servers():
                                link_qubit = linkman.link_qubit_dict[server]
                                new_circ.H(link_qubit)
                            # Switch the value of the flag
                            currently_h_embedding = True

                        else:  # (Case 2)
                            # All connections to servers must be closed, except
                            # that of the remote server the CU1 gate acts on.
                            #
                            # NOTE: Due to the conditions of embeddability,
                            # embedded CU1 gates all act on the same servers

                            remote_qubit = [
                                rq
                                for rq in found_embedded_cmd.qubits
                                if rq != q
                            ][0]
                            remote_server = get_server_id(remote_qubit)
                            # All servers but ``remote_server`` must be
                            # disconnected.
                            # Notice that it is not guaranteed nor necessary
                            # that ``remote_server`` is in the list of
                            # connected servers.
                            end_servers = [
                                s
                                for s in linkman.connected_servers()
                                if s != remote_server
                            ]

                            # Close the connections
                            for ejpp_end in linkman.end_links(end_servers):
                                new_circ.add_custom_gate(
                                    end_proc,
                                    [],
                                    [ejpp_end.from_qubit, ejpp_end.to_qubit],
                                )

                            # Apply an H gate on the surviving link qubits
                            for server in linkman.connected_servers():
                                link_qubit = linkman.link_qubit_dict[server]
                                new_circ.H(link_qubit)
                            # Switch the value of the flag
                            currently_h_embedding = True

                    else:  # Currently embedding
<<<<<<< HEAD
                        # There are two cases two consider:
=======
                        # There are two cases to consider:
>>>>>>> 39217b5a
                        #
                        # (Case A) `carry_phase` is multiple of pi,
                        # (Case B) it is not.
                        #
                        # NOTE: In here we only worry about the link qubits.
                        # the 1-qubit operations on the original qubit are
                        # left unchanged.

                        # I gate, no need to apply Euler decomposition
                        if isclose(1 + carry_phase % 2, 1):  # (Case A)
                            # This means that H should end the embedding
                            currently_h_embedding = False
                            # Apply an H gate on all open link qubits
                            for server in linkman.connected_servers():
                                link_qubit = linkman.link_qubit_dict[server]
                                new_circ.H(link_qubit)
<<<<<<< HEAD
                            # Switch the value of the flag
                            currently_h_embedding = False

                        # Z gate, no need to apply Euler decomposition
                        elif isclose(carry_phase % 2, 1):  # (Case A)
=======

                        # Z gate, no need to apply Euler decomposition
                        elif isclose(carry_phase % 2, 1):  # (Case A)
                            # This means that H should end the embedding
                            currently_h_embedding = False
>>>>>>> 39217b5a
                            # Apply it to all connected servers
                            for server in linkman.connected_servers():
                                link_qubit = linkman.link_qubit_dict[server]
                                new_circ.Rz(carry_phase, link_qubit)
                                new_circ.H(link_qubit)
                            # Reset carry phase to zero
                            carry_phase = 0
<<<<<<< HEAD
                            # Switch the value of the flag
                            currently_h_embedding = False
=======
>>>>>>> 39217b5a

                        # S or S' gate, apply Euler decomposition of H
                        elif isclose(carry_phase % 1, 0.5):  # (Case B)
                            # Replace HS with S'HS'H
                            # The middle S' is outside of an embedding unit
                            # since it is sandwiched by H gates. Hence, we
                            # must not copy it to the link qubit.
                            # Then, in the link qubit the H gates are
                            # contiguous, so they cancel each other.
                            # Consequently, we only need to carry the phase
                            # of the S' and push it later in the circuit
                            carry_phase = -carry_phase
                            # We are still embedding (we applied two H)
                            currently_h_embedding = True

                        # Other phases cannot be cancelled
                        else:
                            raise Exception(
<<<<<<< HEAD
                                "Hopping packet failed, rogue "
                                + f"phase {carry_phase} could not be cancelled"
=======
                                "Implementation of hyperedge "
                                + f"{hyperedge.vertices} failed. It contains"
                                + "an H-type embedding with an internal phase"
                                + f"{carry_phase} that cannot be cancelled."
                                + "You should split this hyperedge into two."
>>>>>>> 39217b5a
                            )

                    # Append the original gate
                    new_circ.H(q)

                # ~ CU1 gate ~#
                elif cmd.op.type == OpType.CU1:
                    phase = cmd.op.params[0]
                    rmt_candidates = [q for q in cmd.qubits if q != src_qubit]
                    assert len(rmt_candidates) == 1
                    rmt_qubit = rmt_candidates.pop()

                    # Check whether the gate is part of this hyperedge
                    if v_gate in hyperedge.vertices:  # Distribute it
                        # Sanity check: Not currently H embedding
                        assert not currently_h_embedding
                        # Find the server where the gate should be implemented
                        target_server = placement_map[v_gate]

                        # Add the required starting processes (if any)
                        start_actions = linkman.start_link(target_server)
                        for ejpp_start in start_actions:
                            if ejpp_start.to_qubit not in new_circ.qubits:
                                new_circ.add_qubit(ejpp_start.to_qubit)
                            new_circ.add_custom_gate(
                                start_proc,
                                [],
                                [ejpp_start.from_qubit, ejpp_start.to_qubit],
                            )

                        # Append the gate to the circuit
                        new_circ.add_gate(
                            OpType.CU1,
                            phase,
                            [
                                linkman.get_link_qubit(target_server),
                                linkman.get_updated_name(rmt_qubit),
                            ],
                        )

                        # If this gate is the last gate in the hyperedge,
                        # end all connections.
                        if v_gate == max(hyperedge.vertices):
                            for ejpp_end in linkman.end_links(
                                linkman.connected_servers()
                            ):
                                new_circ.add_custom_gate(
                                    end_proc,
                                    [],
                                    [ejpp_end.from_qubit, ejpp_end.to_qubit],
                                )

                    else:
                        qs = [linkman.get_updated_name(q) for q in cmd.qubits]
                        new_circ.add_gate(cmd.op, qs)

                        # Correction gates might need to be added
                        if currently_h_embedding:
                            # The phase must be multiple of pi
                            assert isclose(phase % 1, 0) or isclose(
                                phase % 1, 1
                            )
                            # A correction gate must be applied on every link
                            # qubit that is currently alive and has been used
                            # to implement this hyperedge.
                            for server in linkman.connected_servers():
                                link_qubit = linkman.get_link_qubit(server)
                                new_circ.add_gate(
                                    OpType.CZ,
                                    [
                                        link_qubit,
                                        linkman.get_updated_name(rmt_qubit),
                                    ],
                                )
                            # CZ gates are used here to distinguish from CU1
                            # gates and, hence, do not mess with the
                            # `cu1_count` in future calls to this function

                # ~ EJPP process ~#
                elif cmd.op.type == OpType.CustomGate:
                    # Retrieve qubit information
                    if cmd.op.get_name() == "starting_process":
                        remote_qubit = cmd.qubits[1]
                    elif cmd.op.get_name() == "ending_process":
                        remote_qubit = cmd.qubits[0]
                    remote_qubit = linkman.get_updated_name(remote_qubit)
                    server = get_server_id(remote_qubit)

                    if cmd.op.get_name() == "starting_process":
                        # Apply the command
                        qs = [linkman.get_updated_name(q) for q in cmd.qubits]
                        new_circ.add_gate(cmd.op, qs)

                    if currently_h_embedding:
                        # A correction gate must be applied on every link
                        # qubit that is currently alive and has been used
                        # to implement this hyperedge.
                        for server in linkman.connected_servers():
                            link_qubit = linkman.get_link_qubit(server)
                            new_circ.H(remote_qubit)
                            new_circ.CZ(remote_qubit, link_qubit)
                            new_circ.H(remote_qubit)

                    if cmd.op.get_name() == "ending_process":
                        # Apply the command
                        qs = [linkman.get_updated_name(q) for q in cmd.qubits]
                        new_circ.add_gate(cmd.op, qs)

                # ~ Extra stuff ~#
<<<<<<< HEAD
=======
                # Extra CZ gates and Barriers are added to the circuit during
                # the circuit generation routine. These were not present in
                # the circuit the user inputted and they are removed or
                # replaced accordingly at the end of `to_pytket_circuit`.
                #
                # CZ gates correspond to correction gates due to H-embedding.
                # We use CZ instead of CU1 to make sure that `cu1_count` is
                # only considering the CU1 gates originally in the circuit.
                # They will be replaced with CU1 gates on the final circuit.
                #
                # Barriers are added at the beginning of `to_pytket_circuit`
                # after each CU1 gate, with the intention that the ordering
                # of the CU1 gates remains unchanged throughout the routine.
                # If it changed, it would mess up the numbering of gate
                # vertices. Without barriers, every time we generate a new
                # equivalent circuit the ordering of parallel gates may
                # change (even though we insert them in the same order) due
                # to the internal workings of `pytket.Circuit`.
>>>>>>> 39217b5a
                elif cmd.op.type == OpType.CZ:
                    # Apply the command
                    qs = [linkman.get_updated_name(q) for q in cmd.qubits]
                    new_circ.add_gate(cmd.op, qs)
                elif cmd.op.type == OpType.Barrier:
                    # Apply the command
                    qs = [linkman.get_updated_name(q) for q in cmd.qubits]
                    new_circ.add_barrier(qs)
                else:
                    raise Exception(f"Command {cmd.op} not supported.")

            return new_circ

        # ~ Main body ~#
        # Rename the circuit's qubits
        new_circ = Circuit()
        for hw_qubit in qubit_mapping.values():
            new_circ.add_qubit(hw_qubit)
        # Add barriers after each CU1 gate. This avoids issues with
        # pytket changing the order of CU1 gates as we modify the
        # circuit, which would be problematic for our gate vertex
        # numbering system.
        for cmd in hyp_circ._circuit.get_commands():
            qs = [qubit_mapping[q] for q in cmd.qubits]
            new_circ.add_gate(cmd.op, qs)
            if cmd.op.type == OpType.CU1:
                new_circ.add_barrier(list(qubit_mapping.values()))

        # Implement the hyperedges one by one
        for hedge in hyp_circ.hyperedge_list:
            new_circ = to_pytket_circuit_one_hyperedge(hedge, new_circ)

        # Turn every CZ (correction) gate to CU1; remove barriers
        final_circ = Circuit()
        for q in new_circ.qubits:
            final_circ.add_qubit(q)
        for cmd in new_circ.get_commands():
            if cmd.op.type == OpType.Barrier:
                continue
            elif cmd.op.type == OpType.CZ:
                final_circ.add_gate(OpType.CU1, 1.0, cmd.qubits)
            else:
                final_circ.add_gate(cmd.op, cmd.qubits)

        # Final sanity checks
        assert all_cu1_local(final_circ)
        assert check_equivalence(
            self.circuit.get_circuit(), final_circ, qubit_mapping
        )
        assert _cost_from_circuit(final_circ) == self.cost()

        return final_circ<|MERGE_RESOLUTION|>--- conflicted
+++ resolved
@@ -272,10 +272,6 @@
         class LinkManager:
             """An internal class dedicated to managing the hardware qubits
             that store the ebits (i.e. link qubits).
-<<<<<<< HEAD
-
-            NOTE: This is meant to be used for a single hyperedge at a time.
-=======
             This class has been designed for it to be used within
             `to_pytket_circuit_one_hyperedge` and a new instance of
             `LinkManager` should be created per call to it.
@@ -288,7 +284,6 @@
             `update_occupation` to be used when encountering an EJPP
             process while reading a circuit, so that the status of the
             corresponding link qubits is updated appropriately.
->>>>>>> 39217b5a
             """
 
             def __init__(self, hyperedge: Hyperedge, servers: list[int]):
@@ -302,17 +297,6 @@
                 self.occupied: dict[int, list[Qubit]] = {
                     s: [] for s in servers
                 }
-<<<<<<< HEAD
-                # A dictionary of serverId to the link qubit holding the info
-                # relevant to the hyperedge currently being implemented
-                self.link_qubit_dict: dict[int, Qubit] = dict()
-                # A dictionary of link qubits to link qubits. Its purpose is
-                # to map the ID of link qubits from a previous iteration to
-                # the ID of the same link qubit in the current iteration
-                self.link_qubit_id_update: dict[Qubit, Qubit] = dict()
-
-            def request_link_qubit(self, server: int) -> Qubit:
-=======
                 # A dictionary of serverId to the link qubit holding a copy
                 # of the qubit of ``hyperedge``.
                 self.link_qubit_dict: dict[int, Qubit] = dict()
@@ -330,7 +314,6 @@
                 self.link_qubit_id_update: dict[Qubit, Qubit] = dict()
 
             def _request_link_qubit(self, server: int) -> Qubit:
->>>>>>> 39217b5a
                 """Returns an available link qubit in ``server``. If there are
                 none, it creates a new one.
                 Do not call this function outside the LinkManager class.
@@ -405,11 +388,7 @@
                 last_link_qubit = self.get_link_qubit(source)
                 for next_server in best_path:
                     # Retrieve an available link qubit to populate
-<<<<<<< HEAD
-                    this_link_qubit = self.request_link_qubit(next_server)
-=======
                     this_link_qubit = self._request_link_qubit(next_server)
->>>>>>> 39217b5a
                     self.link_qubit_dict[next_server] = this_link_qubit
                     # Add the EjppAction to create the connection
                     starting_actions.append(
@@ -444,11 +423,7 @@
                         EjppAction(from_qubit=target_link, to_qubit=home_link)
                     )
                     # Release the HW qubit acting as ``target_link``
-<<<<<<< HEAD
-                    self.release_link_qubit(target_link)
-=======
                     self._release_link_qubit(target_link)
->>>>>>> 39217b5a
                     del self.link_qubit_dict[target]
 
                 return ending_actions
@@ -469,17 +444,11 @@
                     return self.link_qubit_dict[server]
 
             def update_occupation(self, link_qubit: Qubit, starting: bool):
-<<<<<<< HEAD
-                """Update `self.occupied` and `self.available` according
-                to the EJPP action received. The flag `starting` indicates
-                whether it is a starting or ending process.
-=======
                 """Update the status of `self.occupied` and `self.available`
                 for ``link_qubit``. This is meant to be used whenever an
                 EJPP on ``link_qubit`` is encountered when scanning the
                 circuit within `to_pytket_circuit_one_hyperedge`. The flag
                 `starting` indicates if it is a starting or ending process.
->>>>>>> 39217b5a
                 A link qubit is requested/released as usual, in order to
                 make sure that the LinkManager is aware of all link qubits
                 in the circuit and, hence, avoids collisions of IDs.
@@ -488,19 +457,11 @@
                 """
                 if starting:
                     server = get_server_id(link_qubit)
-<<<<<<< HEAD
-                    new_link_qubit = self.request_link_qubit(server)
-                    self.link_qubit_id_update[link_qubit] = new_link_qubit
-                else:
-                    new_link_qubit = self.link_qubit_id_update[link_qubit]
-                    self.release_link_qubit(new_link_qubit)
-=======
                     new_link_qubit = self._request_link_qubit(server)
                     self.link_qubit_id_update[link_qubit] = new_link_qubit
                 else:
                     new_link_qubit = self.link_qubit_id_update[link_qubit]
                     self._release_link_qubit(new_link_qubit)
->>>>>>> 39217b5a
 
             def get_updated_name(self, qubit: Qubit) -> Qubit:
                 """Interface for `link_qubit_id_update`.
@@ -583,11 +544,7 @@
                             # If it is not, we can try to fix it by carrying
                             # it after the next CU1 gate and try to cancel it.
                             #
-<<<<<<< HEAD
-                            # NOTE: We are assumming that this hyperedge can
-=======
                             # NOTE: We are assuming that this hyperedge can
->>>>>>> 39217b5a
                             #   be implemented using hopping packets; which
                             #   is something we check via PacMan. Hence, if
                             #   PacMan told us this is packing is valid, we
@@ -668,11 +625,7 @@
                             currently_h_embedding = True
 
                     else:  # Currently embedding
-<<<<<<< HEAD
-                        # There are two cases two consider:
-=======
                         # There are two cases to consider:
->>>>>>> 39217b5a
                         #
                         # (Case A) `carry_phase` is multiple of pi,
                         # (Case B) it is not.
@@ -689,19 +642,11 @@
                             for server in linkman.connected_servers():
                                 link_qubit = linkman.link_qubit_dict[server]
                                 new_circ.H(link_qubit)
-<<<<<<< HEAD
-                            # Switch the value of the flag
-                            currently_h_embedding = False
-
-                        # Z gate, no need to apply Euler decomposition
-                        elif isclose(carry_phase % 2, 1):  # (Case A)
-=======
 
                         # Z gate, no need to apply Euler decomposition
                         elif isclose(carry_phase % 2, 1):  # (Case A)
                             # This means that H should end the embedding
                             currently_h_embedding = False
->>>>>>> 39217b5a
                             # Apply it to all connected servers
                             for server in linkman.connected_servers():
                                 link_qubit = linkman.link_qubit_dict[server]
@@ -709,11 +654,6 @@
                                 new_circ.H(link_qubit)
                             # Reset carry phase to zero
                             carry_phase = 0
-<<<<<<< HEAD
-                            # Switch the value of the flag
-                            currently_h_embedding = False
-=======
->>>>>>> 39217b5a
 
                         # S or S' gate, apply Euler decomposition of H
                         elif isclose(carry_phase % 1, 0.5):  # (Case B)
@@ -732,16 +672,11 @@
                         # Other phases cannot be cancelled
                         else:
                             raise Exception(
-<<<<<<< HEAD
-                                "Hopping packet failed, rogue "
-                                + f"phase {carry_phase} could not be cancelled"
-=======
                                 "Implementation of hyperedge "
                                 + f"{hyperedge.vertices} failed. It contains"
                                 + "an H-type embedding with an internal phase"
                                 + f"{carry_phase} that cannot be cancelled."
                                 + "You should split this hyperedge into two."
->>>>>>> 39217b5a
                             )
 
                     # Append the original gate
@@ -851,8 +786,6 @@
                         new_circ.add_gate(cmd.op, qs)
 
                 # ~ Extra stuff ~#
-<<<<<<< HEAD
-=======
                 # Extra CZ gates and Barriers are added to the circuit during
                 # the circuit generation routine. These were not present in
                 # the circuit the user inputted and they are removed or
@@ -871,7 +804,6 @@
                 # equivalent circuit the ordering of parallel gates may
                 # change (even though we insert them in the same order) due
                 # to the internal workings of `pytket.Circuit`.
->>>>>>> 39217b5a
                 elif cmd.op.type == OpType.CZ:
                     # Apply the command
                     qs = [linkman.get_updated_name(q) for q in cmd.qubits]
