--- conflicted
+++ resolved
@@ -287,13 +287,6 @@
                 self.occupied: dict[int, list[Qubit]] = {
                     s: [] for s in servers
                 }
-<<<<<<< HEAD
-                # A dictionary matching a (hyperedge, server) pair with the
-                # qubit in ``server`` that has a "copy" of the data in the
-                # hyperedge's qubit. The list of its values never contains
-                # duplicates; i.e. no two hyperedges share a link qubit
-                self.link_qubit_dict: dict[tuple[Hyperedge, int], Qubit] = {}
-=======
                 # A dictionary of serverId to the link qubit holding the info
                 # relevant to the hyperedge currently being implemented
                 self.link_qubit_dict: dict[int, Qubit] = dict()
@@ -301,7 +294,6 @@
                 # to map the ID of link qubits from a previous iteration to
                 # the ID of the same link qubit in the current iteration
                 self.link_qubit_id_update: dict[Qubit, Qubit] = dict()
->>>>>>> a96fe386
 
             def request_link_qubit(self, server: int) -> Qubit:
                 """Returns an available link qubit in ``server``. If there are
@@ -321,60 +313,14 @@
                 """Releases ``link_qubit``, making it available again.
                 """
 
-<<<<<<< HEAD
-                # Retrieve the server ``link_qubit`` is in, along with
-                # the ``hyperedge`` it is being used by
-                keys = [
-                    key
-                    for key, q in self.link_qubit_dict.items()
-                    if q == link_qubit
-                ]
-                assert len(keys) == 1
-                (hyperedge, server) = keys[0]
-=======
                 # Retrieve the server ``link_qubit`` is in
                 server = get_server_id(link_qubit)
->>>>>>> a96fe386
 
                 # Make the link_qubit available
                 self.occupied[server].remove(link_qubit)
                 self.available[server].append(link_qubit)
 
-<<<<<<< HEAD
-                # Delete its entry from the dictionary
-                del self.link_qubit_dict[(hyperedge, server)]
-
-            def connected_servers(self, hyperedge: Hyperedge) -> list[int]:
-                """Return the list of servers currently holding a copy of the
-                qubit in ``hyperedge``. Does not include its home server.
-                """
-                return [
-                    s
-                    for hedge, s in self.link_qubit_dict.keys()
-                    if hedge == hyperedge
-                ]
-
-            def get_link_qubit(
-                self, hyperedge: Hyperedge, server: int
-            ) -> Qubit:
-                """If ``server`` is the home server of the hyperedge's qubit,
-                the HW qubit corresponding to it is returned. Otherwise,
-                we query ``link_qubit_dict`` to retrieve the appropriate link
-                qubit.
-                """
-                q_vertex = hyp_circ.get_qubit_vertex(hyperedge)
-                circ_qubit = hyp_circ.get_qubit_of_vertex(q_vertex)
-                if placement_map[q_vertex] == server:
-                    return qubit_mapping[circ_qubit]
-                else:
-                    return self.link_qubit_dict[(hyperedge, server)]
-
-            def start_link(
-                self, hyperedge: Hyperedge, target: int
-            ) -> list[EjppAction]:
-=======
             def start_link(self, target: int) -> list[EjppAction]:
->>>>>>> a96fe386
                 """Find sequence of StartingProcesses required to share the
                 qubit of ``self.hyperedge`` with ``target`` server.
                 """
@@ -394,11 +340,7 @@
                 # For each server connected to the qubit in ``hyperedge``,
                 # find the shortest path to the target server and use the
                 # one that is shortest among them
-<<<<<<< HEAD
-                connected_servers = self.connected_servers(hyperedge)
-=======
                 connected_servers = self.connected_servers()
->>>>>>> a96fe386
                 connected_servers.append(home_server)
                 best_path = None
                 for c_server in connected_servers:
@@ -423,11 +365,7 @@
                 # starting EjppActions
                 starting_actions = []
                 source = best_path.pop(0)
-<<<<<<< HEAD
-                last_link_qubit = self.get_link_qubit(hyperedge, source)
-=======
                 last_link_qubit = self.get_link_qubit(source)
->>>>>>> a96fe386
                 for next_server in best_path:
                     # Retrieve an available link qubit to populate
                     this_link_qubit = self.request_link_qubit(next_server)
@@ -439,34 +377,18 @@
                             to_qubit=this_link_qubit,
                         )
                     )
-<<<<<<< HEAD
-                    # Add the link qubit to the dictionary
-                    self.link_qubit_dict[
-                        (hyperedge, next_server)
-                    ] = this_link_qubit
-=======
->>>>>>> a96fe386
                     last_link_qubit = this_link_qubit
 
                 return starting_actions
 
-<<<<<<< HEAD
-            def end_links(
-                self, hyperedge: Hyperedge, targets: list[int]
-            ) -> list[EjppAction]:
-=======
             def end_links(self, targets: list[int]) -> list[EjppAction]:
->>>>>>> a96fe386
                 """Find the sequence of EndingProcesses required to end the
                 connection of the qubit in ``hyperedge`` to each server in
                 ``targets``.
                 """
 
                 # Find the HW qubit holding the qubit in ``Hyperedge``
-<<<<<<< HEAD
-=======
                 hyperedge = self.hyperedge
->>>>>>> a96fe386
                 q_vertex = hyp_circ.get_qubit_vertex(hyperedge)
                 circ_qubit = hyp_circ.get_qubit_of_vertex(q_vertex)
                 home_link = qubit_mapping[circ_qubit]
@@ -475,11 +397,7 @@
                 ending_actions = []
                 for target in targets:
                     # Find the corresponding HW qubit
-<<<<<<< HEAD
-                    target_link = self.get_link_qubit(hyperedge, target)
-=======
                     target_link = self.get_link_qubit(target)
->>>>>>> a96fe386
                     # Disconnect ``target_link``
                     ending_actions.append(
                         EjppAction(from_qubit=target_link, to_qubit=home_link)
@@ -523,74 +441,11 @@
                     new_link_qubit = self.link_qubit_id_update[link_qubit]
                     self.release_link_qubit(new_link_qubit)
 
-<<<<<<< HEAD
-        # Read the original circuit from left to right and, as we go:
-        #   (1) add the required EJPP processes
-        #   (2) distribute nonlocal gates
-        #   (3) add the correction gates required for embedding
-        # Some data to keep around while iterating over the commands:
-        #
-        # Map from qubits (from the original circuit) to hyperedges that
-        # act on it and are currently being implemented
-        current_hyperedges: dict[Qubit, set[Hyperedge]] = {
-            q: set() for q in qubit_mapping.keys()
-        }
-        # Map from qubits (from the original circuit) to a boolean flag
-        # indicating whether we currently are within an H-embedding unit
-        currently_h_embedding = {q: False for q in qubit_mapping.keys()}
-        # The LinkManager that will deal with the link qubits
-        linkman = LinkManager(self.network.get_server_list())
-
-        # Iterate over the commands of the prepared circuit
-        commands = prep_circ.get_commands()
-        orig_cu1_count = 0
-        for cmd_idx, cmd in enumerate(commands):
-
-            if cmd.op.type == OpType.H:
-                q = cmd.qubits[0]
-                # The presence of an H gate indicates the beginning or end
-                # of an H-embedding on the qubit
-                #
-                # Whether this H is the beginning or end of an H-embedding
-                # unit, there are three cases to consider:
-                #
-                # (Case 0) There are no hyperedges currently being implemented
-                # on this qubit.
-                # (Case 1) There is no CU1 gate that acts on this qubit within
-                # the H-embedding unit.
-                # (Case 2) There is at least one CU1 gate.
-
-                # Case 0: nothing else to do
-                if not current_hyperedges[q]:
-                    # Sanity check: No link qubits to ``q`` currently exist
-                    hedges_with_link = [
-                        hedge for (hedge, _) in linkman.link_qubit_dict.keys()
-                    ]
-                    for hedge in hedges_with_link:
-                        q_vertex = hyp_circ.get_qubit_vertex(hedge)
-                        assert q != hyp_circ.get_qubit_of_vertex(q_vertex)
-
-                # Case 1: apply the H gate to all link qubits, don't end links
-                elif all(
-                    not hyp_circ.requires_h_embedded_cu1(hedge)
-                    for hedge in current_hyperedges[q]
-                ):
-                    # No embedding of CU1 implies a single hyperedge at a time
-                    assert len(current_hyperedges[q]) == 1
-                    currently_h_embedding[q] = not currently_h_embedding[q]
-                    # Append the H gate to the link qubits
-                    for hedge in current_hyperedges[q]:
-                        for server in linkman.connected_servers(hedge):
-                            new_circ.H(linkman.get_link_qubit(hedge, server))
-
-                # Case 2: action depends on whether we are embedding or not
-=======
             def get_updated_name(self, qubit: Qubit) -> Qubit:
                 """Interface for `link_qubit_id_update`.
                 """
                 if qubit in self.link_qubit_id_update.keys():
                     return self.link_qubit_id_update[qubit]
->>>>>>> a96fe386
                 else:
                     return qubit
 
@@ -699,18 +554,6 @@
                             elif g.op.type == OpType.H and q in g.qubits:
                                 break
 
-<<<<<<< HEAD
-                        remote_qubit = [
-                            rq for rq in found_CU1_gate.qubits if rq != q
-                        ][0]
-                        remote_vertex = hyp_circ.get_vertex_of_qubit(
-                            remote_qubit
-                        )
-                        remote_server = placement_map[remote_vertex]
-                        # All servers but ``remote_server`` must be
-                        # disconnected.
-                        for hedge in current_hyperedges[q]:
-=======
                         if found_embedded_cmd is None:  # (Case 1)
                             # Trivial: we simply need to apply H gate on the
                             # open link qubits
@@ -735,25 +578,16 @@
                             remote_server = get_server_id(remote_qubit)
                             # All servers but ``remote_server`` must be
                             # disconnected.
->>>>>>> a96fe386
                             # Notice that it is not guaranteed nor necessary
                             # that ``remote_server`` is in the list of
                             # connected servers.
                             end_servers = [
                                 s
-<<<<<<< HEAD
-                                for s in linkman.connected_servers(hedge)
-=======
                                 for s in linkman.connected_servers()
->>>>>>> a96fe386
                                 if s != remote_server
                             ]
 
                             # Close the connections
-<<<<<<< HEAD
-                            for ejpp_end in linkman.end_links(
-                                hedge, end_servers
-=======
                             for ejpp_end in linkman.end_links(end_servers):
                                 new_circ.add_custom_gate(
                                     end_proc,
@@ -865,7 +699,6 @@
                         if v_gate == max(hyperedge.vertices):
                             for ejpp_end in linkman.end_links(
                                 linkman.connected_servers()
->>>>>>> a96fe386
                             ):
                                 new_circ.add_custom_gate(
                                     end_proc,
@@ -873,153 +706,6 @@
                                     [ejpp_end.from_qubit, ejpp_end.to_qubit],
                                 )
 
-<<<<<<< HEAD
-                    else:  # Ends embedding unit
-                        currently_h_embedding[q] = False
-
-                    # Finally, apply an H gate to every server still connected
-                    for hedge in current_hyperedges[q]:
-                        for server in linkman.connected_servers(hedge):
-                            q_link = linkman.get_link_qubit(hedge, server)
-                            new_circ.H(q_link)
-
-                # Append the original gate to ``new_circ``
-                new_circ.H(qubit_mapping[q])
-
-            elif cmd.op.type == OpType.Rz:
-                q = cmd.qubits[0]
-                phase = cmd.op.params[0]
-                # Append the gate to ``new_circ``
-                new_circ.Rz(phase, qubit_mapping[q])
-
-                # If not H-embedding, nothing needs to be done; otherwise:
-                if currently_h_embedding[q]:
-                    # The phase must be multiple of pi (either I or Z gate)
-                    assert isclose(phase % 1, 0) or isclose(phase % 1, 1)
-                    # Apply it to all connected servers
-                    for hedge in current_hyperedges[q]:
-                        for server in linkman.connected_servers(hedge):
-                            q_link = linkman.get_link_qubit(hedge, server)
-                            new_circ.Rz(phase, q_link)
-
-            elif cmd.op.type == OpType.CU1:
-                phase = cmd.op.params[0]
-                q0 = cmd.qubits[0]
-                q1 = cmd.qubits[1]
-                # Find the vertices of these
-                v_q0 = hyp_circ.get_vertex_of_qubit(q0)
-                v_q1 = hyp_circ.get_vertex_of_qubit(q1)
-                v_gate = orig_cu1_count + len(qubit_mapping)
-                # Find the server where the gate should be implemented
-                target_server = placement_map[v_gate]
-                # Find the hyperedges of these
-                hyps0 = hyp_circ.get_hyperedges_containing([v_gate, v_q0])
-                assert len(hyps0) == 1
-                hyp0 = hyps0[0]
-                hyps1 = hyp_circ.get_hyperedges_containing([v_gate, v_q1])
-                assert len(hyps1) == 1
-                hyp1 = hyps1[0]
-                # Add them to the set of current hyperedges (may already be)
-                current_hyperedges[q0].add(hyp0)
-                current_hyperedges[q1].add(hyp1)
-
-                # Add the required starting processes (if any)
-                start_actions = linkman.start_link(
-                    hyp0, target_server
-                ) + linkman.start_link(hyp1, target_server)
-                for ejpp_start in start_actions:
-                    if ejpp_start.to_qubit not in new_circ.qubits:
-                        new_circ.add_qubit(ejpp_start.to_qubit)
-                    new_circ.add_custom_gate(
-                        start_proc,
-                        [],
-                        [ejpp_start.from_qubit, ejpp_start.to_qubit],
-                    )
-
-                # Append the gate to the circuit
-                new_circ.add_gate(
-                    OpType.CU1,
-                    phase,
-                    [
-                        linkman.get_link_qubit(hyp0, target_server),
-                        linkman.get_link_qubit(hyp1, target_server),
-                    ],
-                )
-                # Append correction gates if within an H-embedding unit.
-                # A correction gate must be applied on on every link
-                # qubit currently alive.
-                # With the exception of link qubits used to implement
-                # any gate in the hyperedge the the current gate
-                # corresponds to: recall that the corrections are needed
-                # for the hyperedges that contain an embedding, not
-                # the embedded hyperedges themselves!
-                if currently_h_embedding[q0]:
-                    for hedge in current_hyperedges[q0]:
-                        # Skip the hyperedge that contains the current gate
-                        if hedge == hyp0:
-                            continue
-                        for server in linkman.connected_servers(hedge):
-                            q_link = linkman.get_link_qubit(hedge, server)
-                            new_circ.add_gate(
-                                OpType.CU1, phase, [q_link, qubit_mapping[q1]]
-                            )
-                if currently_h_embedding[q1]:
-                    for hedge in current_hyperedges[q1]:
-                        # Skip the hyperedge that contains the current gate
-                        if hedge == hyp1:
-                            continue
-                        for server in linkman.connected_servers(hedge):
-                            q_link = linkman.get_link_qubit(hedge, server)
-                            new_circ.add_gate(
-                                OpType.CU1, phase, [qubit_mapping[q0], q_link]
-                            )
-
-                # If this gate is the last gate in the hyperedge, end links
-                if v_gate >= max(hyp0.vertices):
-                    # End connections and release the link qubits of
-                    # this hyperedge only
-                    for ejpp_end in linkman.end_links(
-                        hyp0, linkman.connected_servers(hyp0)
-                    ):
-                        new_circ.add_custom_gate(
-                            end_proc,
-                            [],
-                            [ejpp_end.from_qubit, ejpp_end.to_qubit],
-                        )
-                    # This hyperedge has been fully implemented
-                    current_hyperedges[q0].remove(hyp0)
-                if v_gate >= max(hyp1.vertices):
-                    # End connections and release the link qubits of
-                    # this hyperedge only
-                    for ejpp_end in linkman.end_links(
-                        hyp1, linkman.connected_servers(hyp1)
-                    ):
-                        new_circ.add_custom_gate(
-                            end_proc,
-                            [],
-                            [ejpp_end.from_qubit, ejpp_end.to_qubit],
-                        )
-                    # This hyperedge has been fully implemented
-                    current_hyperedges[q1].remove(hyp1)
-
-                # Count increases by one; we only count CU1 in the original
-                # circuit because we use this to derive the gate vertex id
-                orig_cu1_count += 1
-
-        # Sanity check: this is guaranteed by the fact that an H-embedding
-        # unit is always defined between two CU1 gates, so it cannot possibly
-        # be that at the end of the circuit an H-embedding unit has not yet
-        # reached its ending Hadamard.
-        assert all(not currently_h_embedding[q] for q in qubit_mapping.keys())
-        # Finally, close all remaining connections
-        for q in qubit_mapping.keys():
-            for hedge in current_hyperedges[q]:
-                servers = linkman.connected_servers(hedge)
-                for ejpp_end in linkman.end_links(hedge, servers):
-                    new_circ.add_custom_gate(
-                        end_proc, [], [ejpp_end.from_qubit, ejpp_end.to_qubit],
-                    )
-=======
                     else:
                         qs = [linkman.get_updated_name(q) for q in cmd.qubits]
                         new_circ.add_gate(cmd.op, qs)
@@ -1120,7 +806,6 @@
                 final_circ.add_gate(OpType.CU1, 1.0, cmd.qubits)
             else:
                 final_circ.add_gate(cmd.op, cmd.qubits)
->>>>>>> a96fe386
 
         # Final sanity checks
         assert all_cu1_local(final_circ)
@@ -1129,8 +814,4 @@
         )
         assert _cost_from_circuit(final_circ) == self.cost()
 
-<<<<<<< HEAD
-        return new_circ
-=======
-        return final_circ
->>>>>>> a96fe386
+        return final_circ