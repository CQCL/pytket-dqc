from pytket_dqc.networks import NISQNetwork
from pytket_dqc import HypergraphCircuit
from pytket_dqc.placement import Placement
from pytket import Circuit


# TODO: Add tests with circuits where one or more qubits are unused


def test_placement_valid():

    large_network = NISQNetwork([[0, 1], [0, 2], [1, 2]], {
                                0: [0, 1, 2], 1: [3, 4, 5], 2: [6, 7, 8, 9]})
    small_network = NISQNetwork([[0, 1]], {0: [0, 1], 1: [2]})

<<<<<<< HEAD
    small_circ = Circuit(2).CRz(1.0, 0, 1)
    dist_small_circ = DistributedCircuit(small_circ)

    med_circ = Circuit(4).CRz(1.0, 0, 1).CRz(1.0, 1, 2).CRz(1.0, 2, 3)
    dist_med_circ = DistributedCircuit(med_circ)
=======
    small_circ = Circuit(2).CZ(0, 1)
    dist_small_circ = HypergraphCircuit(small_circ)

    med_circ = Circuit(4).CZ(0, 1).CZ(1, 2).CZ(2, 3)
    dist_med_circ = HypergraphCircuit(med_circ)
>>>>>>> 271b6df4

    placement_one = Placement({0: 1, 1: 1, 2: 1, 3: 1, 4: 1, 5: 1, 6: 1})
    placement_two = Placement({0: 1, 1: 1, 2: 1, 3: 0, 4: 0, 5: 0, 6: 2})
    placement_three = Placement({0: 2, 1: 2, 2: 2, 3: 2, 4: 0, 5: 0, 6: 0})
    placement_four = Placement({0: 0, 1: 0, 2: 0, 3: 2, 4: 0, 5: 0, 6: 0})
    placement_five = Placement({0: 0, 1: 0, 2: 0, 3: 0})
    placement_six = Placement({0: 2, 1: 2, 2: 3})
    placement_seven = Placement({0: 1, 1: 1, 2: 1, 3: 0, 4: 1, 5: 1, 6: 1})
    placement_eight = Placement({0: 1, 1: 0, 2: 1})
    placement_nine = Placement({0: 2, 1: 2, 2: 2})

    assert not placement_one.is_valid(dist_med_circ, large_network)
    assert placement_two.is_valid(dist_med_circ, large_network)
    assert placement_three.is_valid(dist_med_circ, large_network)
    assert placement_four.is_valid(dist_med_circ, large_network)
    assert not placement_five.is_valid(dist_med_circ, large_network)
    assert not placement_six.is_valid(dist_med_circ, large_network)
    assert not placement_seven.is_valid(dist_small_circ, small_network)
    assert placement_eight.is_valid(dist_small_circ, small_network)
    assert not placement_nine.is_valid(dist_small_circ, small_network)


def test_placement_cost():

<<<<<<< HEAD
    two_CZ_circ = Circuit(3).CRz(1.0, 0, 1).CRz(1.0, 0, 2)
    dist_two_CZ_circ = DistributedCircuit(two_CZ_circ)
=======
    two_CZ_circ = Circuit(3).CZ(0, 1).CZ(0, 2)
    dist_two_CZ_circ = HypergraphCircuit(two_CZ_circ)
>>>>>>> 271b6df4

    three_line_network = NISQNetwork(
        [[0, 1], [1, 2], [1, 3], [2, 4]],
        {0: [0], 1: [1], 2: [2], 3: [3], 4: [4]}
        )

    placement_one = Placement({0: 0, 1: 1, 2: 2, 3: 1, 4: 2})
    assert placement_one.cost(
        dist_two_CZ_circ,
        three_line_network
    ) == 2
    placement_two = Placement({0: 0, 1: 1, 2: 2, 3: 1, 4: 0})
    assert placement_two.cost(
        dist_two_CZ_circ, three_line_network) == 3
    placement_three = Placement({0: 1, 1: 0, 2: 2, 3: 0, 4: 2})
    assert placement_three.cost(
        dist_two_CZ_circ, three_line_network) == 2<|MERGE_RESOLUTION|>--- conflicted
+++ resolved
@@ -13,19 +13,11 @@
                                 0: [0, 1, 2], 1: [3, 4, 5], 2: [6, 7, 8, 9]})
     small_network = NISQNetwork([[0, 1]], {0: [0, 1], 1: [2]})
 
-<<<<<<< HEAD
     small_circ = Circuit(2).CRz(1.0, 0, 1)
-    dist_small_circ = DistributedCircuit(small_circ)
+    dist_small_circ = HypergraphCircuit(small_circ)
 
     med_circ = Circuit(4).CRz(1.0, 0, 1).CRz(1.0, 1, 2).CRz(1.0, 2, 3)
-    dist_med_circ = DistributedCircuit(med_circ)
-=======
-    small_circ = Circuit(2).CZ(0, 1)
-    dist_small_circ = HypergraphCircuit(small_circ)
-
-    med_circ = Circuit(4).CZ(0, 1).CZ(1, 2).CZ(2, 3)
     dist_med_circ = HypergraphCircuit(med_circ)
->>>>>>> 271b6df4
 
     placement_one = Placement({0: 1, 1: 1, 2: 1, 3: 1, 4: 1, 5: 1, 6: 1})
     placement_two = Placement({0: 1, 1: 1, 2: 1, 3: 0, 4: 0, 5: 0, 6: 2})
@@ -50,13 +42,8 @@
 
 def test_placement_cost():
 
-<<<<<<< HEAD
     two_CZ_circ = Circuit(3).CRz(1.0, 0, 1).CRz(1.0, 0, 2)
-    dist_two_CZ_circ = DistributedCircuit(two_CZ_circ)
-=======
-    two_CZ_circ = Circuit(3).CZ(0, 1).CZ(0, 2)
     dist_two_CZ_circ = HypergraphCircuit(two_CZ_circ)
->>>>>>> 271b6df4
 
     three_line_network = NISQNetwork(
         [[0, 1], [1, 2], [1, 3], [2, 4]],
