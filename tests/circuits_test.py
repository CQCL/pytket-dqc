import pickle  # type: ignore
import json  # type: ignore
import pytest
from pytket import Circuit
from pytket_dqc.placement import Placement
from pytket_dqc.circuits import (
    RegularGraphHypergraphCircuit,
    HypergraphCircuit,
    Hypergraph,
    Hyperedge,
    BipartiteCircuit,
    Distribution,
)
from pytket_dqc.circuits.hypergraph import Vertex

from pytket_dqc.utils.gateset import (
    start_proc,
    end_proc,
    telep_proc,
)
from pytket_dqc.allocators import Brute, Random, HypergraphPartitioning
from pytket_dqc.utils import check_equivalence, DQCPass
from pytket_dqc.networks import NISQNetwork
from pytket.circuit import QControlBox, Op, OpType  # type: ignore

# TODO: Test new circuit classes


def test_embedding_and_not_embedding():

    network = NISQNetwork(
        server_coupling=[[0, 1], [1, 2], [1, 3]],
        server_qubits={0: [0], 1: [1], 2: [2], 3: [3]}
    )

    circ = Circuit(4)

    # These gates will be in different hyperedges
    circ.add_gate(OpType.CU1, 1.0, [0, 2])
    circ.Rz(0.3, 0)
    circ.add_gate(OpType.CU1, 1.0, [0, 1])

    # Will be embedded
    circ.H(2)
    circ.add_gate(OpType.CU1, 1.0, [3, 2])
    circ.H(2)

    # Allows for embedding, but will not be
    circ.H(0)
    circ.add_gate(OpType.CU1, 1.0, [0, 2])
    circ.add_gate(OpType.CU1, 1.0, [3, 0])
    circ.H(0)

    circ.add_gate(OpType.CU1, 1.0, [1, 0])

    hyp_circ = HypergraphCircuit(circ)

    # Empty all dictionaries
    hyp_circ.hyperedge_list = []
    hyp_circ.hyperedge_dict = {v: [] for v in hyp_circ.vertex_list}
    hyp_circ.vertex_neighbours = {v: set() for v in hyp_circ.vertex_list}

    hyp_circ.add_hyperedge([0, 4])
    hyp_circ.add_hyperedge([0, 5])
    hyp_circ.add_hyperedge([0, 7, 8])
    hyp_circ.add_hyperedge([0, 9])
    hyp_circ.add_hyperedge([1, 5, 9])
    hyp_circ.add_hyperedge([2, 4, 7])   # Merged hyperedge
    hyp_circ.add_hyperedge([2, 6])
    hyp_circ.add_hyperedge([3, 6, 8])

    placement = Placement({0: 0, 1: 1, 2: 2, 3: 3, 4: 2,
                          5: 1, 6: 2, 7: 2, 8: 1, 9: 0})

    distribution = Distribution(
        circuit=hyp_circ, placement=placement, network=network)

    pytket_circ = distribution.to_pytket_circuit()

    assert check_equivalence(
        circ, pytket_circ, distribution.get_qubit_mapping()
    )


def test_failing_circuit_hyperedge_split_and_merge():

    circ = Circuit(3)
    circ.add_gate(OpType.CU1, 1.0, [0, 1])
    circ.H(0)
    circ.add_gate(OpType.CU1, 1.0, [0, 2])
    hyp_circ = HypergraphCircuit(circ)

    to_merge_hyperedge_one = Hyperedge(vertices=[3, 0], weight=1)
    to_merge_hyperedge_two = Hyperedge(vertices=[0, 4], weight=1)

    # This will fail as [3,0] is not a hyperedge.
    # Note that [0,3] is a hyperedge
    with pytest.raises(Exception) as e_info:
        hyp_circ.merge_hyperedge(
            to_merge_hyperedge_list=[
                to_merge_hyperedge_one,
                to_merge_hyperedge_two
            ]
        )

    assert str(e_info.value) == (
        "At least one hyperedge in to_merge_hyperedge_list " +
        "does not belong to this hypergraph."
    )

    to_merge_hyperedge_one = Hyperedge(vertices=[0, 3], weight=1)
    hyp_circ.merge_hyperedge(
        to_merge_hyperedge_list=[
            to_merge_hyperedge_one,
            to_merge_hyperedge_two
        ]
    )

    assert hyp_circ.hyperedge_list == [
        Hyperedge(vertices=[0, 3, 4], weight=1),
        Hyperedge(vertices=[1, 3], weight=1),
        Hyperedge(vertices=[2, 4], weight=1),
    ]

    old_hyperedge = Hyperedge(vertices=[0, 3, 4], weight=1)
    new_hyperedge_one = Hyperedge(vertices=[3, 0], weight=1)
    new_hyperedge_two = Hyperedge(vertices=[0, 4], weight=1)

    # This will fail as [3,0] is not a valid hyperedge as 0 (the qubit)
    # must come first in the list.
    with pytest.raises(Exception) as e_info:
        hyp_circ.split_hyperedge(
            old_hyperedge=old_hyperedge,
            new_hyperedge_list=[new_hyperedge_one, new_hyperedge_two]
        )

    assert str(
        e_info.value) == (
            "The first element of [3, 0] is required to be a qubit vertex."
    )

    # This has been added to ensure that when an error occurs when adding
    # the hypergraph has not been changed.
    assert hyp_circ.hyperedge_list == [
        Hyperedge(vertices=[0, 3, 4], weight=1),
        Hyperedge(vertices=[1, 3], weight=1),
        Hyperedge(vertices=[2, 4], weight=1),
    ]

    new_hyperedge_one = Hyperedge(vertices=[0, 2, 3], weight=1)

    with pytest.raises(Exception) as e_info:
        hyp_circ.split_hyperedge(
            old_hyperedge=old_hyperedge,
            new_hyperedge_list=[new_hyperedge_one, new_hyperedge_two]
        )

    assert str(
        e_info.value) == (
            "[Hyperedge(vertices=[0, 2, 3], weight=1), " +
            "Hyperedge(vertices=[0, 4], weight=1)] does not match " +
            "the vertices in Hyperedge(vertices=[0, 3, 4], weight=1)"
    )

    assert hyp_circ.hyperedge_list == [
        Hyperedge(vertices=[0, 3, 4], weight=1),
        Hyperedge(vertices=[1, 3], weight=1),
        Hyperedge(vertices=[2, 4], weight=1),
    ]

    new_hyperedge_one = Hyperedge(vertices=[0, 3], weight=1)
    hyp_circ.split_hyperedge(
        old_hyperedge=old_hyperedge,
        new_hyperedge_list=[new_hyperedge_one, new_hyperedge_two]
    )

    assert hyp_circ.hyperedge_list == [
        Hyperedge(vertices=[0, 3], weight=1),
        Hyperedge(vertices=[0, 4], weight=1),
        Hyperedge(vertices=[1, 3], weight=1),
        Hyperedge(vertices=[2, 4], weight=1),
    ]


def test_hypergraph_split_hyperedge():

    hypergraph = Hypergraph()
    hypergraph.add_vertices([Vertex(0), Vertex(1), Vertex(2)])
    hypergraph.add_hyperedge([0, 1, 2])
    hypergraph.add_hyperedge([0, 1])

    old_hyperedge_one = Hyperedge(
        vertices=[Vertex(0), Vertex(1), Vertex(2)], weight=1)
    old_hyperedge_two = Hyperedge(
        vertices=[Vertex(0), Vertex(1)], weight=1)
    new_hyperedge_one = Hyperedge(vertices=[Vertex(0), Vertex(2)], weight=1)
    new_hyperedge_two = Hyperedge(vertices=[Vertex(1), Vertex(2)], weight=1)

    hypergraph.split_hyperedge(
        old_hyperedge=old_hyperedge_one,
        new_hyperedge_list=[new_hyperedge_one, new_hyperedge_two]
    )

    assert hypergraph.vertex_neighbours == {0: {1, 2}, 1: {0, 2}, 2: {0, 1}}
    assert hypergraph.hyperedge_list == [
        new_hyperedge_one,
        new_hyperedge_two,
        old_hyperedge_two
    ]
    assert hypergraph.hyperedge_dict == {
        Vertex(0): [new_hyperedge_one, old_hyperedge_two],
        Vertex(1): [new_hyperedge_two, old_hyperedge_two],
        Vertex(2): [new_hyperedge_one, new_hyperedge_two]
    }

    hypergraph = Hypergraph()
    hypergraph.add_vertices([Vertex(0), Vertex(1), Vertex(2)])
    hypergraph.add_hyperedge([0, 1, 2])

    hypergraph.split_hyperedge(
        old_hyperedge=old_hyperedge_one,
        new_hyperedge_list=[new_hyperedge_one, new_hyperedge_two]
    )

    assert hypergraph.vertex_neighbours == {0: {2}, 1: {2}, 2: {0, 1}}
    assert hypergraph.hyperedge_list == [
        new_hyperedge_one,
        new_hyperedge_two
    ]
    assert hypergraph.hyperedge_dict == {
        Vertex(0): [new_hyperedge_one],
        Vertex(1): [new_hyperedge_two],
        Vertex(2): [new_hyperedge_one, new_hyperedge_two]
    }


def test_hypergraph_merge_hyperedge():

    hypergraph = Hypergraph()
    hypergraph.add_vertices([Vertex(0), Vertex(1), Vertex(2)])
    hypergraph.add_hyperedge([0, 1])
    hypergraph.add_hyperedge([1, 2])
    hypergraph.add_hyperedge([2, 0])

    to_merge_hyperedge_one = Hyperedge(
        vertices=[Vertex(1), Vertex(2)], weight=1
    )
    to_merge_hyperedge_two = Hyperedge(
        vertices=[Vertex(2), Vertex(0)], weight=1
    )
    merged_hyperedge_one = Hyperedge(
        vertices=[Vertex(0), Vertex(1)], weight=1
    )
    merged_hyperedge_two = Hyperedge(
        vertices=[Vertex(0), Vertex(1), Vertex(2)], weight=1
    )

    hypergraph.merge_hyperedge(
        to_merge_hyperedge_list=[
            to_merge_hyperedge_one, to_merge_hyperedge_two
        ]
    )

    assert hypergraph.vertex_neighbours == {
        Vertex(0): {1, 2}, 1: {0, 2}, 2: {0, 1}}
    assert hypergraph.hyperedge_list == [
        merged_hyperedge_one, merged_hyperedge_two
    ]
    assert hypergraph.hyperedge_dict == {
        Vertex(0): [merged_hyperedge_one, merged_hyperedge_two],
        Vertex(1): [merged_hyperedge_one, merged_hyperedge_two],
        Vertex(2): [merged_hyperedge_two]
    }

    hypergraph = Hypergraph()
    hypergraph.add_vertices([0, Vertex(1), Vertex(2)])
    hypergraph.add_hyperedge([1, 2])
    hypergraph.add_hyperedge([0, 1])
    hypergraph.add_hyperedge([2, 0])

    hypergraph.merge_hyperedge(
        to_merge_hyperedge_list=[
            to_merge_hyperedge_one, to_merge_hyperedge_two
        ]
    )

    assert hypergraph.vertex_neighbours == {0: {1, 2}, 1: {0, 2}, 2: {0, 1}}
    assert hypergraph.hyperedge_list == [
        merged_hyperedge_two, merged_hyperedge_one
    ]
    assert hypergraph.hyperedge_dict == {
        Vertex(0): [merged_hyperedge_one, merged_hyperedge_two],
        Vertex(1): [merged_hyperedge_two, merged_hyperedge_one],
        Vertex(2): [merged_hyperedge_two]
    }

    hypergraph = Hypergraph()
    hypergraph.add_vertices([Vertex(0), Vertex(1), Vertex(2)])
    hypergraph.add_hyperedge([1, 2])
    hypergraph.add_hyperedge([2, 0])

    hypergraph.merge_hyperedge(
        to_merge_hyperedge_list=[
            to_merge_hyperedge_one, to_merge_hyperedge_two]
    )

    assert hypergraph.vertex_neighbours == {0: {1, 2}, 1: {0, 2}, 2: {0, 1}}
    assert hypergraph.hyperedge_list == [merged_hyperedge_two]
    assert hypergraph.hyperedge_dict == {
        Vertex(0): [merged_hyperedge_two],
        Vertex(1): [merged_hyperedge_two],
        Vertex(2): [merged_hyperedge_two]
    }


def test_hypergraph_is_valid():

    hypgraph = Hypergraph()
    hypgraph.add_vertices([1, 2, 3])
    assert not hypgraph.is_valid()
    hypgraph.add_vertex(0)
    assert hypgraph.is_valid()


# TODO: Include vertex type information in this test
def test_distributed_circuit():

    circ = Circuit(2).add_gate(OpType.CU1, 1.0, [0, 1])
    dist_circ = HypergraphCircuit(circ)

    assert dist_circ.get_circuit() == circ

    vertex_circuit_map = dist_circ._vertex_circuit_map
    assert vertex_circuit_map[0]["type"] == "qubit"
    assert vertex_circuit_map[1]["type"] == "qubit"
    assert vertex_circuit_map[2]["type"] == "gate"


def test_regular_graph_distributed_circuit():

    circ = RegularGraphHypergraphCircuit(3, 2, 1, seed=0).get_circuit()
    network = NISQNetwork([[0, 1], [0, 2]], {0: [0, 1], 1: [2, 3, 4], 2: [5]})
    allocator = Brute()
    distribution = allocator.allocate(circ, network)
    cost = distribution.cost()

    assert cost == 0
    assert distribution.placement == Placement(
        {0: 1, 3: 1, 4: 1, 1: 1, 5: 1, 2: 1}
    )


def test_hypergraph():

    hypgra = Hypergraph()
    hypgra.add_vertex(0)
    hypgra.add_vertex(1)
    hypgra.add_vertex(2)
    hypgra.add_hyperedge([0, 1])
    hypgra.add_hyperedge([2, 1])
    assert hypgra.vertex_list == [0, 1, 2]
    assert hypgra.hyperedge_list == [
        Hyperedge([0, 1], weight=1),
        Hyperedge([2, 1], weight=1),
    ]


def test_hypergraph_is_placement():

    small_circ = Circuit(2).add_gate(OpType.CU1, 1.0, [0, 1])
    dist_small_circ = HypergraphCircuit(small_circ)

    med_circ = (
        Circuit(4)
        .add_gate(OpType.CU1, 1.0, [0, 1])
        .add_gate(OpType.CU1, 1.0, [1, 2])
        .add_gate(OpType.CU1, 1.0, [2, 3])
    )
    dist_med_circ = HypergraphCircuit(med_circ)

    placement_one = Placement({0: 1, 1: 1, 2: 1, 3: 0, 4: 1, 5: 1, 6: 1})
    assert dist_med_circ.is_placement(placement_one)
    assert not dist_small_circ.is_placement(placement_one)

    placement_two = Placement({0: 2, 1: 2, 2: 2})
    assert not dist_med_circ.is_placement(placement_two)
    assert dist_small_circ.is_placement(placement_two)


def test_hypergrpah_kahypar_hyperedges():

    hypgraph = Hypergraph()

    hypgraph.add_vertices([i + 1 for i in range(6)])
    hypgraph.add_hyperedge([3, 6, 2])
    hypgraph.add_hyperedge([3, 1])
    hypgraph.add_hyperedge([4, 5, 6])

    hyperedge_indices, hyperedges = hypgraph.kahypar_hyperedges()

    assert hyperedge_indices == [0, 3, 5, 8]
    assert hyperedges == [3, 6, 2, 3, 1, 4, 5, 6]


def test_CRz_circuit():
    circ = Circuit(2)
    circ.add_gate(OpType.CU1, 0.3, [1, 0])

    dist_circ = HypergraphCircuit(circ)

    assert dist_circ.vertex_list == [0, 2, 1]
    assert dist_circ.hyperedge_list == [
        Hyperedge([0, 2], weight=1),
        Hyperedge([1, 2], weight=1),
    ]

    circ = Circuit(2)
    circ.add_gate(OpType.CU1, 1.0, [0, 1])
    circ.add_gate(OpType.CU1, 0.3, [1, 0])
    circ.Rz(0.3, 1)
    circ.add_gate(OpType.CU1, 1.0, [1, 0])

    dist_circ = HypergraphCircuit(circ)

    assert dist_circ.hyperedge_list == [
        Hyperedge([0, 2, 3, 4], weight=1),
        Hyperedge([1, 2, 3], weight=1),
        Hyperedge([1, 4], weight=1),
    ]
    assert dist_circ.vertex_list == [0, 2, 3, 4, 1]

    circ = Circuit(3)
    circ.add_gate(OpType.CU1, 0.3, [1, 0])
    circ.add_gate(OpType.CU1, 0.3, [0, 1])
    circ.Rz(0.3, 0)
    circ.add_gate(OpType.CU1, 0.3, [1, 2])
    circ.H(0)
    circ.add_gate(OpType.CU1, 0.3, [1, 0])
    circ.add_gate(OpType.CU1, 0.3, [0, 1])

    dist_circ = HypergraphCircuit(circ)

    assert dist_circ.hyperedge_list == [
        Hyperedge([0, 3, 4], weight=1),
        Hyperedge([0, 6, 7], weight=1),
        Hyperedge([1, 3, 4, 5, 6, 7], weight=1),
        Hyperedge([2, 5], weight=1),
    ]
    assert set(dist_circ.vertex_list) == set([0, 1, 2, 3, 4, 5, 6, 7])


@pytest.mark.skip(reason="QControlBox are not supported for now")
def test_q_control_box_circuits():

    op = Op.create(OpType.V)
    cv = QControlBox(op, 1)

    circ = Circuit(2)
    circ.add_qcontrolbox(cv, [1, 0])

    dist_circ = HypergraphCircuit(circ)

    assert dist_circ.vertex_list == [0, 2, 1]
    assert dist_circ.hyperedge_list == [
        Hyperedge([0, 2], weight=2),
        Hyperedge([1, 2], weight=1),
    ]

    circ = Circuit(2)
    circ.add_gate(OpType.CU1, 1.0, [0, 1])
    circ.add_qcontrolbox(cv, [1, 0])
    circ.Rz(0.3, 1)
    circ.add_gate(OpType.CU1, 1.0, [1, 0])

    dist_circ = HypergraphCircuit(circ)

    assert dist_circ.hyperedge_list == [
        Hyperedge([0, 2], weight=1),
        Hyperedge([0, 3], weight=2),
        Hyperedge([0, 4], weight=1),
        Hyperedge([1, 2, 3], weight=1),
        Hyperedge([1, 4], weight=1),
    ]
    assert dist_circ.vertex_list == [0, 2, 3, 4, 1]

    circ = Circuit(2)
    circ.add_qcontrolbox(cv, [0, 1])
    circ.add_qcontrolbox(cv, [0, 1])
    circ.Rz(0.3, 0)
    circ.add_qcontrolbox(cv, [0, 1])
    circ.H(0)
    circ.add_qcontrolbox(cv, [0, 1])
    circ.add_qcontrolbox(cv, [0, 1])

    dist_circ = HypergraphCircuit(circ)

    assert dist_circ.hyperedge_list == [
        Hyperedge([0, 2, 3], weight=1),
        Hyperedge([0, 4], weight=1),
        Hyperedge([0, 5, 6], weight=1),
        Hyperedge([1, 2], weight=2),
        Hyperedge([1, 3], weight=2),
        Hyperedge([1, 4], weight=2),
        Hyperedge([1, 5], weight=2),
        Hyperedge([1, 6], weight=2),
    ]
    assert dist_circ.vertex_list == [0, 2, 3, 4, 5, 6, 1]


def test_to_pytket_circuit_CRz():

    network = NISQNetwork([[0, 1], [1, 2], [0, 2]], {0: [0], 1: [1], 2: [2]})

    circ = (
        Circuit(2)
        .add_gate(OpType.CU1, 0.3, [0, 1])
        .H(0)
        .add_gate(OpType.CU1, 1.0, [0, 1])
        .add_gate(OpType.CU1, 0.3, [1, 0])
    )
    dist_circ = HypergraphCircuit(circ)

    placement = Placement({0: 1, 1: 2, 2: 0, 3: 0, 4: 0})
    distribution = Distribution(dist_circ, placement, network)
    assert distribution.is_valid()

    circ_with_dist = distribution.to_pytket_circuit()

    test_circ = Circuit()

    server_1 = test_circ.add_q_register("server_1", 1)
    server_2 = test_circ.add_q_register("server_2", 1)

    server_0_link = test_circ.add_q_register("server_0_link_register", 2)

    test_circ.add_custom_gate(start_proc, [], [server_1[0], server_0_link[0]])
    test_circ.add_custom_gate(start_proc, [], [server_2[0], server_0_link[1]])
    test_circ.add_gate(OpType.CU1, 0.3, [server_0_link[1], server_0_link[0]])
    test_circ.add_custom_gate(end_proc, [], [server_0_link[0], server_1[0]])
    test_circ.H(server_1[0])
    test_circ.add_custom_gate(start_proc, [], [server_1[0], server_0_link[0]])
    test_circ.add_gate(OpType.CU1, 1.0, [server_0_link[1], server_0_link[0]])
    test_circ.add_gate(OpType.CU1, 0.3, [server_0_link[1], server_0_link[0]])
    test_circ.add_custom_gate(end_proc, [], [server_0_link[0], server_1[0]])
    test_circ.add_custom_gate(end_proc, [], [server_0_link[1], server_2[0]])

    test_circ_command_names = [
        command.op.get_name() for command in test_circ.get_commands()
    ]
    circ_with_dist_command_names = [
        command.op.get_name() for command in circ_with_dist.get_commands()
    ]

    assert test_circ_command_names == circ_with_dist_command_names

    test_circ_command_qubits = [
        command.qubits for command in test_circ.get_commands()
    ]
    circ_with_dist_command_qubits = [
        command.qubits for command in circ_with_dist.get_commands()
    ]

    assert test_circ_command_qubits == circ_with_dist_command_qubits

    assert check_equivalence(
        circ, circ_with_dist, distribution.get_qubit_mapping()
    )


def test_to_pytket_circuit_detached_gate():
    # This test tests the case where the gate is acted on a server to which
    # the no qubit has been assigned.

    network = NISQNetwork([[0, 1], [1, 2]], {0: [0], 1: [1], 2: [2]})

    circ = (
        Circuit(2)
        .add_gate(OpType.CU1, 1.0, [0, 1])
        .H(0)
        .add_gate(OpType.CU1, 1.0, [0, 1])
    )
    dist_circ = HypergraphCircuit(circ)
    placement = Placement({0: 1, 1: 2, 2: 0, 3: 0})
    distribution = Distribution(dist_circ, placement, network)
    assert distribution.is_valid()

    circ_with_dist = distribution.to_pytket_circuit()

    test_circ = Circuit()

    server_1 = test_circ.add_q_register("server_1", 1)
    server_2 = test_circ.add_q_register("server_2", 1)

    server_0_link = test_circ.add_q_register("server_0_link_register", 2)
    server_1_link = test_circ.add_q_register("server_1_link_register", 1)

    test_circ.add_custom_gate(start_proc, [], [server_1[0], server_0_link[0]])
    test_circ.add_custom_gate(start_proc, [], [server_2[0], server_1_link[0]])
    test_circ.add_custom_gate(
        start_proc, [], [server_1_link[0], server_0_link[1]]
    )
    test_circ.add_gate(OpType.CU1, 1.0, [server_0_link[1], server_0_link[0]])
    test_circ.add_custom_gate(end_proc, [], [server_0_link[0], server_1[0]])
    test_circ.add_custom_gate(end_proc, [], [server_1_link[0], server_2[0]])
    test_circ.H(server_1[0])
    test_circ.add_custom_gate(start_proc, [], [server_1[0], server_0_link[0]])
    test_circ.add_gate(OpType.CU1, 1.0, [server_0_link[1], server_0_link[0]])
    test_circ.add_custom_gate(end_proc, [], [server_0_link[0], server_1[0]])
    test_circ.add_custom_gate(end_proc, [], [server_0_link[1], server_2[0]])

    # TODO: Ideally we would compare the circuits directly here, rather than
    # checking the command names. This is prevented by a feature of TKET
    # which required each new box have its own unique ID. This is currently
    # being looked into.

    test_circ_command_names = [
        command.op.get_name() for command in test_circ.get_commands()
    ]
    circ_with_dist_command_names = [
        command.op.get_name() for command in circ_with_dist.get_commands()
    ]

    assert test_circ_command_names == circ_with_dist_command_names

    test_circ_command_qubits = [
        command.qubits for command in test_circ.get_commands()
    ]
    circ_with_dist_command_qubits = [
        command.qubits for command in circ_with_dist.get_commands()
    ]

    assert test_circ_command_qubits == circ_with_dist_command_qubits

    assert test_circ.q_registers == circ_with_dist.q_registers

    assert check_equivalence(
        circ, circ_with_dist, distribution.get_qubit_mapping()
    )


def test_to_pytket_circuit_gates_on_different_servers():

    network = NISQNetwork([[0, 1], [1, 2]], {0: [0], 1: [1], 2: [2]})

    circ = (
        Circuit(2)
        .add_gate(OpType.CU1, 1.0, [0, 1])
        .H(1)
        .add_gate(OpType.CU1, 1.0, [0, 1])
    )
    dist_circ = HypergraphCircuit(circ)

    placement = Placement({0: 1, 1: 2, 2: 0, 3: 1})
    distribution = Distribution(dist_circ, placement, network)
    assert distribution.is_valid()

    circ_with_dist = distribution.to_pytket_circuit()

    test_circ = Circuit()

    server_1 = test_circ.add_q_register("server_1", 1)
    server_2 = test_circ.add_q_register("server_2", 1)

    server_0_link = test_circ.add_q_register("server_0_link_register", 2)
    server_1_link = test_circ.add_q_register("server_1_link_register", 1)

    test_circ.add_custom_gate(start_proc, [], [server_1[0], server_0_link[0]])
    test_circ.add_custom_gate(start_proc, [], [server_2[0], server_1_link[0]])
    test_circ.add_custom_gate(
        start_proc, [], [server_1_link[0], server_0_link[1]]
    )
    test_circ.add_gate(OpType.CU1, 1.0, [server_0_link[1], server_0_link[0]])
    test_circ.add_custom_gate(end_proc, [], [server_1_link[0], server_2[0]])
    test_circ.add_custom_gate(end_proc, [], [server_0_link[1], server_2[0]])
    test_circ.H(server_2[0])
    test_circ.add_custom_gate(start_proc, [], [server_2[0], server_1_link[0]])
    test_circ.add_gate(OpType.CU1, 1.0, [server_1_link[0], server_1[0]])
    test_circ.add_custom_gate(end_proc, [], [server_0_link[0], server_1[0]])
    test_circ.add_custom_gate(end_proc, [], [server_1_link[0], server_2[0]])

    test_circ_command_names = [
        command.op.get_name() for command in test_circ.get_commands()
    ]
    circ_with_dist_command_names = [
        command.op.get_name() for command in circ_with_dist.get_commands()
    ]

    assert test_circ_command_names == circ_with_dist_command_names

    test_circ_command_qubits = [
        command.qubits for command in test_circ.get_commands()
    ]
    circ_with_dist_command_qubits = [
        command.qubits for command in circ_with_dist.get_commands()
    ]

    assert test_circ_command_qubits == circ_with_dist_command_qubits

    assert test_circ.q_registers == circ_with_dist.q_registers

    assert check_equivalence(
        circ, circ_with_dist, distribution.get_qubit_mapping()
    )


def test_to_pytket_circuit_with_branching_distribution_tree():

    network = NISQNetwork(
        [[2, 1], [1, 0], [1, 3], [0, 4]],
        {0: [0], 1: [1], 2: [2], 3: [3], 4: [4]},
    )

    circ = (
        Circuit(3)
        .add_gate(OpType.CU1, 1.0, [0, 1])
        .add_gate(OpType.CU1, 1.0, [0, 2])
    )
    dist_circ = HypergraphCircuit(circ)

    placement = Placement({0: 0, 1: 2, 2: 3, 3: 2, 4: 3})
    distribution = Distribution(dist_circ, placement, network)
    assert distribution.is_valid()

    circ_with_dist = distribution.to_pytket_circuit()

    test_circ = Circuit()

    server_0 = test_circ.add_q_register("server_0", 1)
    server_2 = test_circ.add_q_register("server_2", 1)
    server_3 = test_circ.add_q_register("server_3", 1)

    server_1_link = test_circ.add_q_register("server_1_link_register", 1)
    server_2_link = test_circ.add_q_register("server_2_link_register", 1)
    server_3_link = test_circ.add_q_register("server_3_link_register", 1)

    test_circ.add_custom_gate(start_proc, [], [server_0[0], server_1_link[0]])
    test_circ.add_custom_gate(
        start_proc, [], [server_1_link[0], server_2_link[0]]
    )
    test_circ.add_custom_gate(
        start_proc, [], [server_1_link[0], server_3_link[0]]
    )
    test_circ.add_gate(OpType.CU1, 1.0, [server_2[0], server_2_link[0]])
    test_circ.add_custom_gate(end_proc, [], [server_1_link[0], server_0[0]])
    test_circ.add_gate(OpType.CU1, 1.0, [server_3[0], server_3_link[0]])
    test_circ.add_custom_gate(end_proc, [], [server_2_link[0], server_0[0]])
    test_circ.add_custom_gate(end_proc, [], [server_3_link[0], server_0[0]])

    test_circ_command_names = [
        command.op.get_name() for command in test_circ.get_commands()
    ]
    circ_with_dist_command_names = [
        command.op.get_name() for command in circ_with_dist.get_commands()
    ]

    assert test_circ_command_names == circ_with_dist_command_names

    test_circ_command_qubits = [
        command.qubits for command in test_circ.get_commands()
    ]
    circ_with_dist_command_qubits = [
        command.qubits for command in circ_with_dist.get_commands()
    ]

    assert test_circ_command_qubits == circ_with_dist_command_qubits

    assert test_circ.q_registers == circ_with_dist.q_registers

    assert check_equivalence(
        circ, circ_with_dist, distribution.get_qubit_mapping()
    )


def test_to_pytket_circuit_with_embedding_1q():

    network = NISQNetwork(
        [[2, 1], [1, 0], [1, 3], [0, 4]],
        {0: [0], 1: [1], 2: [2], 3: [3], 4: [4, 5]},
    )

    circ = (
        Circuit(3)
        .add_gate(OpType.CU1, 0.3, [0, 1])
        .H(0)
        .Rz(1.0, 0)  # To be embedded
        .H(0)
        .add_gate(OpType.CU1, 0.8, [0, 2])
    )
    hyp_circ = HypergraphCircuit(circ)
    hyp_circ.hyperedge_list = []
    hyp_circ.hyperedge_dict = {v: [] for v in hyp_circ.vertex_list}
    hyp_circ.vertex_neighbours = {v: set() for v in hyp_circ.vertex_list}
    hyp_circ.add_hyperedge([0, 3, 4])  # Hyperedge with embedding
    hyp_circ.add_hyperedge([1, 3])
    hyp_circ.add_hyperedge([2, 4])

    placement = Placement({0: 0, 1: 4, 2: 4, 3: 4, 4: 4})
    distribution = Distribution(hyp_circ, placement, network)
    assert distribution.is_valid()

    circ_with_dist = distribution.to_pytket_circuit()

    assert check_equivalence(
        circ, circ_with_dist, distribution.get_qubit_mapping()
    )


def test_to_pytket_circuit_with_embedding_2q():

    network = NISQNetwork(
        [[2, 1], [1, 0], [1, 3], [0, 4]],
        {0: [0], 1: [1], 2: [2], 3: [3], 4: [4, 5, 6]},
    )

    circ = (
        Circuit(4)
        .add_gate(OpType.CU1, 0.3, [0, 1])
        .H(0)
        .add_gate(OpType.CU1, 1.0, [0, 3])  # To be embedded
        .H(0)
        .add_gate(OpType.CU1, 0.8, [0, 2])
    )
    hyp_circ = HypergraphCircuit(circ)
    hyp_circ.hyperedge_list = []
    hyp_circ.hyperedge_dict = {v: [] for v in hyp_circ.vertex_list}
    hyp_circ.vertex_neighbours = {v: set() for v in hyp_circ.vertex_list}
    hyp_circ.add_hyperedge([0, 4, 6])  # Hyperedge with embedding
    hyp_circ.add_hyperedge([0, 5])
    hyp_circ.add_hyperedge([1, 4])
    hyp_circ.add_hyperedge([2, 6])
    hyp_circ.add_hyperedge([3, 5])

    placement = Placement({0: 0, 1: 4, 2: 4, 3: 4, 4: 4, 5: 3, 6: 4})
    distribution = Distribution(hyp_circ, placement, network)
    assert distribution.is_valid()

    circ_with_dist = distribution.to_pytket_circuit()

    assert check_equivalence(
        circ, circ_with_dist, distribution.get_qubit_mapping()
    )


def test_to_pytket_circuit_circ_with_embeddings_1():

    network = NISQNetwork(
        [[0, 1], [0, 2], [0, 3], [3, 4]],
        {0: [0], 1: [1, 2], 2: [3, 4], 3: [7], 4: [5, 6]},
    )

    circ = Circuit(4)
    circ.add_gate(OpType.CU1, 0.1234, [1, 2])
    circ.add_gate(OpType.CU1, 0.1234, [0, 2])
    circ.add_gate(OpType.CU1, 0.1234, [2, 3])
    circ.add_gate(OpType.CU1, 0.1234, [0, 3])
    circ.H(0).H(2).Rz(0.1234, 3)
    circ.add_gate(OpType.CU1, 1.0, [0, 2])
    circ.add_gate(OpType.CU1, 1.0, [0, 3])
    circ.add_gate(OpType.CU1, 1.0, [1, 2])
    circ.H(0).H(2).Rz(0.1234, 0)
    circ.add_gate(OpType.CU1, 0.1234, [0, 1])
    circ.add_gate(OpType.CU1, 0.1234, [0, 3])
    circ.add_gate(OpType.CU1, 1.0, [1, 2])

    placement = Placement(
        {
            0: 1,
            1: 1,
            2: 2,
            3: 4,
            4: 1,
            5: 2,
            6: 4,
            7: 4,
            8: 2,
            9: 4,
            10: 0,
            11: 1,
            12: 4,
            13: 3,
        }
    )

    hyp_circ = HypergraphCircuit(circ)
    hyp_circ.hyperedge_list = []
    hyp_circ.hyperedge_dict = {v: [] for v in hyp_circ.vertex_list}
    hyp_circ.vertex_neighbours = {v: set() for v in hyp_circ.vertex_list}

    hyp_circ.add_hyperedge([0, 11, 12])
    hyp_circ.add_hyperedge([0, 5, 7])
    hyp_circ.add_hyperedge([0, 8, 9])
    hyp_circ.add_hyperedge([1, 4, 10, 11, 13])
    hyp_circ.add_hyperedge([2, 4, 5, 6, 13])  # Merged hyperedge
    hyp_circ.add_hyperedge([2, 8, 10])
    hyp_circ.add_hyperedge([3, 6, 7, 9, 12])  # Merged hyperedge

    distribution = Distribution(hyp_circ, placement, network)
    assert distribution.is_valid()

    circ_with_dist = distribution.to_pytket_circuit()

    assert check_equivalence(
        circ, circ_with_dist, distribution.get_qubit_mapping()
    )


def test_to_pytket_circuit_circ_with_embeddings_2():

    network = NISQNetwork(
        [[0, 1], [0, 2], [0, 3], [3, 4]],
        {0: [0], 1: [1, 2], 2: [3, 4], 3: [7], 4: [5, 6]},
    )

    circ = Circuit(4)
    circ.add_gate(OpType.CU1, 0.1234, [1, 2])
    circ.add_gate(OpType.CU1, 0.1234, [0, 2])
    circ.add_gate(OpType.CU1, 0.1234, [2, 3])
    circ.add_gate(OpType.CU1, 0.1234, [0, 3])
    circ.H(0).H(2).Rz(0.1234, 3)
    circ.add_gate(OpType.CU1, 1.0, [0, 2])
    circ.add_gate(OpType.CU1, 1.0, [0, 3])
    circ.add_gate(OpType.CU1, 1.0, [1, 2])
    circ.H(0).H(2).Rz(0.1234, 0)
    circ.add_gate(OpType.CU1, 0.1234, [0, 1])
    circ.add_gate(OpType.CU1, 0.1234, [0, 3])
    circ.add_gate(OpType.CU1, 1.0, [1, 2])

    placement = Placement({
        0: 1,
        1: 1,
        2: 2,
        3: 4,
        4: 1,
        5: 1,
        6: 2,
        7: 1,
        8: 2,
        9: 1,
        10: 2,
        11: 1,
        12: 1,
        13: 2,
    })

    hyp_circ = HypergraphCircuit(circ)
    hyp_circ.hyperedge_list = []
    hyp_circ.hyperedge_dict = {v: [] for v in hyp_circ.vertex_list}
    hyp_circ.vertex_neighbours = {v: set() for v in hyp_circ.vertex_list}

    hyp_circ.add_hyperedge([0, 5])
    hyp_circ.add_hyperedge([0, 7])
    hyp_circ.add_hyperedge([0, 8])
    hyp_circ.add_hyperedge([0, 9])
    hyp_circ.add_hyperedge([0, 11])
    hyp_circ.add_hyperedge([0, 12])
    hyp_circ.add_hyperedge([1, 4, 10, 13])
    hyp_circ.add_hyperedge([1, 11])
    hyp_circ.add_hyperedge([2, 4, 5])
    hyp_circ.add_hyperedge([2, 6])
    hyp_circ.add_hyperedge([2, 8, 10])
    hyp_circ.add_hyperedge([2, 13])
    hyp_circ.add_hyperedge([3, 6])
    hyp_circ.add_hyperedge([3, 7, 9, 12])

    distribution = Distribution(hyp_circ, placement, network)
    assert distribution.is_valid()

    assert distribution.hyperedge_cost(Hyperedge([0, 5])) == 0
    assert distribution.hyperedge_cost(Hyperedge([0, 7])) == 0
    assert distribution.hyperedge_cost(Hyperedge([0, 8])) == 2
    assert distribution.hyperedge_cost(Hyperedge([0, 9])) == 0
    assert distribution.hyperedge_cost(Hyperedge([0, 11])) == 0
    assert distribution.hyperedge_cost(Hyperedge([0, 12])) == 0
    assert distribution.hyperedge_cost(Hyperedge([1, 4, 10, 13])) == 2
    assert distribution.hyperedge_cost(Hyperedge([1, 11])) == 0
    assert distribution.hyperedge_cost(Hyperedge([2, 4, 5])) == 2
    assert distribution.hyperedge_cost(Hyperedge([2, 6])) == 0
    assert distribution.hyperedge_cost(Hyperedge([2, 8, 10])) == 0
    assert distribution.hyperedge_cost(Hyperedge([2, 13])) == 0
    assert distribution.hyperedge_cost(Hyperedge([3, 6])) == 3
    assert distribution.hyperedge_cost(Hyperedge([3, 7, 9, 12])) == 3

    circ_with_dist = distribution.to_pytket_circuit()

    assert check_equivalence(
        circ, circ_with_dist, distribution.get_qubit_mapping()
    )


<<<<<<< HEAD
=======
def test_to_pytket_circuit_circ_with_intertwined_embeddings_1():
    network = NISQNetwork(
        server_coupling=[[0, 1]],
        server_qubits={0: [0], 1: [1, 2, 3, 4]}
    )

    circ = Circuit(5)
    circ.add_gate(OpType.CU1, 1.0, [0, 1])
    circ.H(0)
    circ.add_gate(OpType.CU1, 1.0, [0, 2])
    circ.H(0)
    circ.add_gate(OpType.CU1, 1.0, [0, 3])
    circ.H(0)
    circ.add_gate(OpType.CU1, 1.0, [0, 4])

    hyp_circ = HypergraphCircuit(circ)
    hyp_circ.vertex_neighbours = {
        i: set() for i in hyp_circ.vertex_list
    }
    hyp_circ.hyperedge_list = []
    hyp_circ.hyperedge_dict = {
        i: [] for i in hyp_circ.vertex_list
    }

    new_hedge_list = [
        [0, 5, 7],
        [0, 6, 8],
        [1, 5],
        [2, 6],
        [3, 7],
        [4, 8],
    ]

    for new_hedge in new_hedge_list:
        hyp_circ.add_hyperedge(new_hedge)

    placement = Placement({
        0: 0,
        1: 1,
        2: 1,
        3: 1,
        4: 1,
        5: 1,
        6: 1,
        7: 1,
        8: 1,
    })

    distribution = Distribution(
        circuit=hyp_circ,
        placement=placement,
        network=network,
    )
    assert distribution.is_valid()

    circ_with_dist = distribution.to_pytket_circuit()
    assert check_equivalence(
        circ, circ_with_dist, distribution.get_qubit_mapping()
    )


def test_to_pytket_circuit_circ_with_intertwined_embeddings_2():
    test_network = NISQNetwork(
        server_coupling=[[0, 1], [1, 2], [1, 3]],
        server_qubits={0: [0], 1: [1], 2: [2], 3: [3]}
    )

    test_circuit = Circuit(4)

    test_circuit.add_gate(OpType.CU1, 1.0, [0, 1])
    test_circuit.H(1)
    test_circuit.add_gate(OpType.CU1, 1.0, [1, 3])
    test_circuit.H(1)
    test_circuit.add_gate(OpType.CU1, 1.0, [1, 3])
    test_circuit.add_gate(OpType.CU1, 1.0, [0, 1])
    test_circuit.H(1)
    test_circuit.add_gate(OpType.CU1, 1.0, [0, 1])
    test_circuit.H(1)
    test_circuit.add_gate(OpType.CU1, 1.0, [1, 2])
    test_circuit.add_gate(OpType.CU1, 1.0, [1, 3])
    test_circuit.H(1)
    test_circuit.add_gate(OpType.CU1, 1.0, [0, 1])

    test_hyp_circuit = HypergraphCircuit(test_circuit)

    test_hyp_circuit.vertex_neighbours = {
        i: set() for i in test_hyp_circuit.vertex_list
    }
    test_hyp_circuit.hyperedge_list = []
    test_hyp_circuit.hyperedge_dict = {
        i: [] for i in test_hyp_circuit.vertex_list
    }

    new_hyperedge_list = [
        [0, 4, 7, 8, 11],
        [1, 4, 7],
        [1, 5],
        [1, 6, 10],
        [1, 8, 11],
        [1, 9],
        [2, 9],
        [3, 5, 6, 10],
    ]
    ideal_hyperedge_list = [
        Hyperedge(vertices=vertices, weight=1)
        for vertices in new_hyperedge_list
    ]
    for new_hyperedge in new_hyperedge_list:
        test_hyp_circuit.add_hyperedge(new_hyperedge)

    test_placement = Placement(
        {
            0: 0,
            1: 1,
            2: 2,
            3: 3,
            4: 0,
            5: 3,
            6: 3,
            7: 0,
            8: 0,
            9: 2,
            10: 3,
            11: 0
        }
    )

    distribution = Distribution(
        circuit=test_hyp_circuit,
        placement=test_placement,
        network=test_network,
    )

    assert distribution.cost() == 8
    assert distribution.circuit.hyperedge_list == ideal_hyperedge_list
    distribution.to_pytket_circuit()


def test_to_pytket_circuit_M_P_choice_collision():
    # This is the case of a circuit whose chosen distribution has
    # intertwined packets and, moreover, the packets require different
    # choices of M and P decompositions of the single qubit gates between
    # the CU1 gates.
    # Note: The circuit CAN be distributed, but it's subtle.

    network = NISQNetwork(
        server_coupling=[[0, 1]],
        server_qubits={0: [0], 1: [1]}
    )

    circ = Circuit(2)
    circ.add_gate(OpType.CU1, 1.0, [0, 1])  # Gate: 2
    circ.H(1).H(0)
    circ.add_gate(OpType.CU1, 1.0, [0, 1])  # Gate: 3
    circ.H(1).Rz(-0.5, 0)
    circ.add_gate(OpType.CU1, 1.0, [0, 1])  # Gate: 4
    circ.H(1).H(0).Rz(-0.5, 0)  # Hedge A wants this to be M, but B wants P
    circ.add_gate(OpType.CU1, 1.0, [0, 1])  # Gate: 5
    circ.H(1).H(0)  # Hedge A wants this to be P, but B wants M
    circ.add_gate(OpType.CU1, 1.0, [0, 1])  # Gate: 6
    circ.H(1).Rz(-0.5, 0)
    circ.add_gate(OpType.CU1, 1.0, [0, 1])  # Gate: 7
    circ.H(1).H(0)
    circ.add_gate(OpType.CU1, 1.0, [0, 1])  # Gate: 8

    hyp_circ = HypergraphCircuit(circ)
    hyp_circ.vertex_neighbours = {
        i: set() for i in hyp_circ.vertex_list
    }
    hyp_circ.hyperedge_list = []
    hyp_circ.hyperedge_dict = {
        i: [] for i in hyp_circ.vertex_list
    }

    new_hedge_list = [
        [0, 2, 6],  # Hedge A
        [0, 4, 8],  # Hedge B
        [0, 3],
        [0, 5],
        [0, 7],
        [1, 2],
        [1, 3],
        [1, 4],
        [1, 5],
        [1, 6],
        [1, 7],
        [1, 8],
    ]

    for new_hedge in new_hedge_list:
        hyp_circ.add_hyperedge(new_hedge)

    placement = Placement({
        0: 0,
        1: 1,
        2: 1,
        3: 1,
        4: 1,
        5: 1,
        6: 1,
        7: 1,
        8: 1,
    })

    distribution = Distribution(
        circuit=hyp_circ,
        placement=placement,
        network=network,
    )
    assert distribution.is_valid()
    assert distribution.cost() == 5

    circ_with_dist = distribution.to_pytket_circuit()
    assert check_equivalence(
        circ, circ_with_dist, distribution.get_qubit_mapping()
    )


def test_to_pytket_circuit_with_D_embedding():

    test_network = NISQNetwork(
        server_coupling=[[0, 1], [1, 2]],
        server_qubits={0: [0], 1: [1], 2: [2]},
    )

    test_circuit = Circuit(3)

    test_circuit.add_gate(OpType.CU1, 1.0, [0, 1])
    test_circuit.add_gate(OpType.CU1, 1.0, [1, 2])
    test_circuit.add_gate(OpType.CU1, 1.0, [1, 0])

    test_hyp_circuit = HypergraphCircuit(test_circuit)

    test_hyp_circuit.vertex_neighbours = {
        i: set() for i in test_hyp_circuit.vertex_list
    }
    test_hyp_circuit.hyperedge_list = []
    test_hyp_circuit.hyperedge_dict = {
        i: [] for i in test_hyp_circuit.vertex_list
    }

    new_hyperedge_list = [
        [0, 3, 5],
        [1, 3, 5],
        [1, 4],  # D-embedded gate
        [2, 4],
    ]

    for new_hyperedge in new_hyperedge_list:
        test_hyp_circuit.add_hyperedge(new_hyperedge)

    test_placement = Placement({0: 0, 1: 1, 2: 2, 3: 0, 4: 2, 5: 0})

    distribution = Distribution(
        circuit=test_hyp_circuit,
        placement=test_placement,
        network=test_network,
    )

    circ_with_dist = distribution.to_pytket_circuit()
    assert check_equivalence(
        test_circuit, circ_with_dist, distribution.get_qubit_mapping()
    )


>>>>>>> a96fe386
def test_to_pytket_circuit_mixing_H_and_D_embeddings():

    network = NISQNetwork([[0, 1], [1, 2]], {0: [0], 1: [1], 2: [2, 3]})

    placement = Placement(
        {0: 0, 1: 1, 2: 2, 3: 2, 4: 0, 5: 1, 6: 1, 7: 1, 8: 2}
    )

    circ = Circuit(4)
    circ.add_gate(OpType.CU1, 0.1234, [0, 1])  # Gate 4
    circ.H(1)
    circ.add_gate(OpType.CU1, 1.0, [1, 2])  # Gate 5, H-embedded
    circ.add_gate(OpType.CU1, 1.0, [1, 3])  # Gate 6, H-embedded
    circ.H(1)
    circ.add_gate(OpType.CU1, 0.1234, [1, 3])  # Gate 7, D-embedded
    circ.add_gate(OpType.CU1, 0.1234, [1, 2])  # Gate 8

    hyp_circ = HypergraphCircuit(circ)
    hyp_circ.hyperedge_list = []
    hyp_circ.hyperedge_dict = {v: [] for v in hyp_circ.vertex_list}
    hyp_circ.vertex_neighbours = {v: set() for v in hyp_circ.vertex_list}

    hyp_circ.add_hyperedge([0, 4])
    hyp_circ.add_hyperedge([1, 4, 8])  # Mixing H- and D-embeddings
    hyp_circ.add_hyperedge([1, 5, 6])
    hyp_circ.add_hyperedge([1, 7])
    hyp_circ.add_hyperedge([2, 5, 8])
    hyp_circ.add_hyperedge([3, 6, 7])

    distribution = Distribution(hyp_circ, placement, network)
    assert distribution.is_valid()

    circ_with_dist = distribution.to_pytket_circuit()

    assert check_equivalence(
        circ, circ_with_dist, distribution.get_qubit_mapping()
    )


def test_to_pytket_circuit_with_hyperedge_requiring_euler():
    # The circuit given below has a hyperedge between the first and last
    # CU1 gates. The gates in between can all be embedded but, to do so,
    # it is required to decompose the middle Hadamard to its Euler form
    # and squash the Rz(0.5) accordingly.

    circ = Circuit(5)
    circ.H(0)
    circ.add_gate(OpType.CU1, [0.3], [0, 1])
    circ.H(0)
    circ.Rz(0.5, 0)
    circ.add_gate(OpType.CU1, [1.0], [0, 3])
    circ.H(0)
    circ.add_gate(OpType.CU1, [1.0], [0, 4])
    circ.Rz(0.5, 0)
    circ.H(0)
    circ.add_gate(OpType.CU1, [0.8], [0, 2])
    circ.Rz(0.3, 0)
    circ.H(0)

    network = NISQNetwork([[0, 1]], {0: [0], 1: [1, 2, 3, 4]},)

    placement = Placement(
        {0: 0, 1: 1, 2: 1, 3: 1, 4: 1, 5: 1, 6: 1, 7: 1, 8: 1}
    )

    hyp_circ = HypergraphCircuit(circ)
    hyp_circ.hyperedge_list = []
    hyp_circ.hyperedge_dict = {v: [] for v in hyp_circ.vertex_list}
    hyp_circ.vertex_neighbours = {v: set() for v in hyp_circ.vertex_list}

    hyp_circ.add_hyperedge([0, 5, 8])  # Merged hyperedge
    hyp_circ.add_hyperedge([0, 6])
    hyp_circ.add_hyperedge([0, 7])
    hyp_circ.add_hyperedge([1, 5])
    hyp_circ.add_hyperedge([2, 8])
    hyp_circ.add_hyperedge([3, 6])
    hyp_circ.add_hyperedge([4, 7])

    distribution = Distribution(hyp_circ, placement, network)
    assert distribution.is_valid()

    assert check_equivalence(
        circ,
        distribution.to_pytket_circuit(),
        distribution.get_qubit_mapping(),
    )


def test_to_pytket_circuit_with_pauli_circ():
    # Randomly generated circuit of type pauli, depth 10 and 10 qubits
    with open(
        "tests/test_circuits/to_pytket_circuit/pauli_10.json", "r"
    ) as fp:
        circ = Circuit().from_dict(json.load(fp))

    DQCPass().apply(circ)

    network = NISQNetwork(
        [[2, 1], [1, 0], [1, 3], [0, 4]],
        {0: [0, 1, 2], 1: [3, 4], 2: [5, 6, 7], 3: [8], 4: [9]},
    )

    allocator = HypergraphPartitioning()
    distribution = allocator.allocate(circ, network, num_rounds=0)

    assert check_equivalence(
        circ,
        distribution.to_pytket_circuit(),
        distribution.get_qubit_mapping(),
    )


def test_to_pytket_circuit_with_random_circ():
    # Randomly generated circuit of type random, depth 6 and 6 qubits
    with open(
        "tests/test_circuits/to_pytket_circuit/random_6.json", "r"
    ) as fp:
        circ = Circuit().from_dict(json.load(fp))

    network = NISQNetwork(
        [[2, 1], [1, 0], [1, 3], [0, 4]],
        {0: [0, 1, 2], 1: [3, 4], 2: [5, 6, 7], 3: [8], 4: [9]},
    )

    allocator = HypergraphPartitioning()
    distribution = allocator.allocate(circ, network, num_rounds=0)

    assert check_equivalence(
        circ,
        distribution.to_pytket_circuit(),
        distribution.get_qubit_mapping(),
    )


def test_to_pytket_circuit_with_frac_cz_circ():
    # Randomly generated circuit of type frac_CZ, depth 10 and 10 qubits
    with open(
        "tests/test_circuits/to_pytket_circuit/frac_CZ_10.json", "r"
    ) as fp:
        circ = Circuit().from_dict(json.load(fp))

    DQCPass().apply(circ)

    network = NISQNetwork(
        [[2, 1], [1, 0], [1, 3], [0, 4]],
        {0: [0, 1, 2], 1: [3, 4], 2: [5, 6, 7], 3: [8], 4: [9]},
    )

    allocator = HypergraphPartitioning()
    distribution = allocator.allocate(circ, network, num_rounds=0)

    assert check_equivalence(
        circ,
        distribution.to_pytket_circuit(),
        distribution.get_qubit_mapping(),
    )


@pytest.mark.skip(reason="Support for teleportation has been disabled")
def test_to_pytket_circuit_with_teleportation():

    network = NISQNetwork(
        [[0, 1], [1, 2], [1, 3]], {0: [0], 1: [1], 2: [2], 3: [3]}
    )

    circ = Circuit(2).add_gate(OpType.CU1, 1.0, [0, 1]).H(1).CX(1, 0)
    dist_circ = HypergraphCircuit(circ)

    placement = Placement({0: 1, 1: 2, 2: 0, 3: 2})
    distribution = Distribution(dist_circ, placement, network)
    assert distribution.is_valid()

    circ_with_dist = distribution.to_pytket_circuit()

    test_circ = Circuit()

    server_1 = test_circ.add_q_register("server_1", 1)
    server_2 = test_circ.add_q_register("server_2", 1)

    server_0_link_0 = test_circ.add_q_register("server_0_link_edge_0", 1)
    server_0_link_2 = test_circ.add_q_register("server_0_link_edge_2", 1)
    server_1_link_2 = test_circ.add_q_register("server_1_link_edge_2", 1)
    server_2_link_1 = test_circ.add_q_register("server_2_link_edge_1", 1)

    test_circ.add_custom_gate(
        start_proc, [], [server_1[0], server_0_link_0[0]]
    )
    test_circ.add_custom_gate(
        start_proc, [], [server_2[0], server_1_link_2[0]]
    )
    test_circ.add_custom_gate(
        start_proc, [], [server_1_link_2[0], server_0_link_2[0]]
    )
    test_circ.add_gate(
        OpType.CU1, 1.0, [server_0_link_0[0], server_0_link_2[0]]
    )
    test_circ.add_custom_gate(end_proc, [], [server_0_link_0[0], server_1[0]])
    test_circ.add_custom_gate(
        end_proc, [], [server_0_link_2[0], server_1_link_2[0]]
    )
    test_circ.add_custom_gate(end_proc, [], [server_1_link_2[0], server_2[0]])
    test_circ.H(server_2[0])
    test_circ.add_custom_gate(
        telep_proc, [], [server_1[0], server_2_link_1[0]]
    )
    test_circ.CX(server_2[0], server_2_link_1[0])
    test_circ.add_custom_gate(
        telep_proc, [], [server_2_link_1[0], server_1[0]]
    )

    test_circ_command_names = [
        command.op.get_name() for command in test_circ.get_commands()
    ]
    circ_with_dist_command_names = [
        command.op.get_name() for command in circ_with_dist.get_commands()
    ]

    assert test_circ_command_names == circ_with_dist_command_names

    test_circ_command_qubits = [
        command.qubits for command in test_circ.get_commands()
    ]
    circ_with_dist_command_qubits = [
        command.qubits for command in circ_with_dist.get_commands()
    ]

    assert test_circ_command_qubits == circ_with_dist_command_qubits

    assert test_circ.q_registers == circ_with_dist.q_registers

    assert check_equivalence(
        circ, circ_with_dist, distribution.get_qubit_mapping()
    )


@pytest.mark.skip(reason="Tests a function that has been removed")
def test_to_relabeled_registers():

    circ = Circuit(3)
    circ.add_gate(OpType.CU1, 1.0, [0, 1]).H(0).add_gate(
        OpType.CU1, 1.0, [0, 1]
    )
    dist_circ = HypergraphCircuit(circ)

    placement = Placement({0: 1, 1: 2, 2: 2, 3: 0, 4: 1})
    assert dist_circ.is_placement(placement)

    circ_with_dist = dist_circ.to_relabeled_registers(placement)

    test_circ = Circuit()
    server_1 = test_circ.add_q_register("server_1", 1)
    server_2 = test_circ.add_q_register("server_2", 2)
    test_circ.add_gate(OpType.CU1, 1.0, [server_1[0], server_2[0]]).H(
        server_1[0]
    ).add_gate(OpType.CU1, 1.0, [server_1[0], server_2[0]])

    assert circ_with_dist == test_circ


def test_from_placed_circuit():
    """Tests that generation of BipartiteCircuit.from_placed_circuit() method
    functions as it should.

    Test circuits were manually verified in the packed_examples.ipynb
    example Jupyter Notebook to be correct.
    """
    seed = 27
    allocator = Random()

    for i in range(6):
        with open(
            f"tests/test_circuits/packing/networks/network{i}.pickle", "rb"
        ) as f:
            network_tuple = pickle.load(f)
        with open(
            "tests/test_circuits/packing/"
            + f"rebased_circuits/rebased_circuit{i}.pickle",
            "rb",
        ) as f:
            rebased_circuit = pickle.load(f)
        DQCPass().apply(rebased_circuit)
        network = NISQNetwork(network_tuple[0], network_tuple[1])
        distribution = allocator.allocate(rebased_circuit, network, seed=seed)
        bp_circuit = BipartiteCircuit(rebased_circuit, distribution.placement)

        with open(
            "tests/test_circuits/packing/"
            + f"qubit_mappings/qubit_mapping{i}.pickle",
            "rb",
        ) as f:
            mapping = pickle.load(f)

        assert check_equivalence(
            rebased_circuit, bp_circuit.packed_circuit, mapping
        )


def test_distribution_initialisation():

    circ = Circuit(3)
    circ.add_gate(OpType.CU1, 1.0, [0, 1]).add_gate(OpType.CU1, 1.0, [0, 2])
    dist_circ = HypergraphCircuit(circ)

    placement = Placement({0: 1, 1: 2, 2: 2, 3: 0, 4: 1})

    network = NISQNetwork(
        [[0, 1], [1, 2]],
        {0: [0, 1, 2], 1: [3, 4, 5], 2: [6, 7, 8]},
    )

    Distribution(dist_circ, placement, network)


def test_get_hyperedge_subcircuit():

    # The test circuit
    circ = Circuit(3)
    circ.add_gate(OpType.CU1, 0.1, [0, 1])  # Gate 3
    circ.Rz(0.2, 0)
    circ.H(0)
    circ.add_gate(OpType.CU1, 0.3, [1, 2])  # Gate 4
    circ.Rz(1, 0)
    circ.add_gate(OpType.CU1, 1.0, [0, 2])  # Gate 5
    circ.H(0)
    circ.add_gate(OpType.CU1, 0.4, [0, 1])  # Gate 6
    hyp_circ = HypergraphCircuit(circ)

    # The hyperedges to test
    hyp_1 = Hyperedge([1, 3, 4, 6])  # This one is in hyp_circ
    hyp_2 = Hyperedge([0, 3, 6])  # This is a merge of two (has embeddings)

    # Testing for hyp_1
    test_c = Circuit(3)
    test_c.add_gate(OpType.CU1, 0.1, [0, 1])
    test_c.add_gate(OpType.CU1, 0.3, [1, 2])
    test_c.add_gate(OpType.CU1, 0.4, [0, 1])

    assert test_c.get_commands() == hyp_circ.get_hyperedge_subcircuit(hyp_1)

    # Testing for hyp_2
    test_c = Circuit(3)
    test_c.add_gate(OpType.CU1, 0.1, [0, 1])
    test_c.Rz(0.2, 0)
    test_c.H(0)
    test_c.add_gate(OpType.CU1, 1.0, [0, 2])
    test_c.Rz(1, 0)
    test_c.H(0)
    test_c.add_gate(OpType.CU1, 0.4, [0, 1])

    assert test_c.get_commands() == hyp_circ.get_hyperedge_subcircuit(hyp_2)


def test_get_hyperedge_subcircuit_complex():
    # This test comes from a larger test that failed in
    # ``get_hyperedge_subcircuit``. It should be fixed now
    circ = Circuit(4)
    circ.add_gate(OpType.CU1, 0.1234, [1, 2])  # Gate 4
    circ.add_gate(OpType.CU1, 0.1234, [0, 2])  # Gate 5
    circ.add_gate(OpType.CU1, 0.1234, [2, 3])  # Gate 6
    circ.add_gate(OpType.CU1, 0.1234, [0, 3])  # Gate 7
    circ.H(0).H(2).Rz(0.1234, 3)
    circ.add_gate(OpType.CU1, 1.0, [0, 2])  # Gate 8
    circ.add_gate(OpType.CU1, 1.0, [0, 3])  # Gate 9
    circ.add_gate(OpType.CU1, 1.0, [1, 2])  # Gate 10
    circ.H(0).H(2).Rz(0.1234, 0)
    circ.add_gate(OpType.CU1, 0.1234, [0, 1])  # Gate 11
    circ.add_gate(OpType.CU1, 0.1234, [0, 3])  # Gate 12
    circ.add_gate(OpType.CU1, 1.0, [1, 2])  # Gate 13

    hyp_circ = HypergraphCircuit(circ)

    hedge = Hyperedge([1, 4, 10, 13])
    hyp_circ.get_hyperedge_subcircuit(hedge)
    test_c = Circuit(3)
    test_c.add_gate(OpType.CU1, 0.1234, [1, 2])  # Gate 4
    test_c.add_gate(OpType.CU1, 1.0, [1, 2])  # Gate 10
    test_c.add_gate(OpType.CU1, 0.1234, [0, 1])  # Gate 11
    test_c.add_gate(OpType.CU1, 1.0, [1, 2])  # Gate 13

    assert test_c.get_commands() == hyp_circ.get_hyperedge_subcircuit(hedge)


def test_requires_h_embedded_cu1():

    circ = Circuit(4)
    circ.add_gate(OpType.CU1, 0.1234, [1, 2])
    circ.add_gate(OpType.CU1, 0.1234, [0, 2])
    circ.add_gate(OpType.CU1, 0.1234, [2, 3])
    circ.add_gate(OpType.CU1, 0.1234, [0, 3])
    circ.H(0).H(2).Rz(0.1234, 3)
    circ.add_gate(OpType.CU1, 1.0, [0, 2])
    circ.add_gate(OpType.CU1, 1.0, [0, 3])
    circ.add_gate(OpType.CU1, 1.0, [1, 2])
    circ.H(0).H(2).Rz(0.1234, 0)
    circ.add_gate(OpType.CU1, 0.1234, [0, 1])
    circ.add_gate(OpType.CU1, 0.1234, [0, 3])
    circ.add_gate(OpType.CU1, 1.0, [1, 2])

    # The initial hyperedges do not have embeddings
    hyp_circ = HypergraphCircuit(circ)
    for hyperedge in hyp_circ.hyperedge_list:
        assert not hyp_circ.requires_h_embedded_cu1(hyperedge)

    # Consider some merged hyperedges
    hyp_0 = Hyperedge([0, 5, 7, 11, 12])
    hyp_2 = Hyperedge([2, 4, 5, 6, 13])
    hyp_3 = Hyperedge([3, 6, 7, 9, 12])
    assert hyp_circ.requires_h_embedded_cu1(hyp_0)
    assert hyp_circ.requires_h_embedded_cu1(hyp_2)
    assert not hyp_circ.requires_h_embedded_cu1(hyp_3)


def test_get_vertex_to_command_index_map():
    test_circuit = Circuit(6)
    # This test circuit is comprised of sections
    # designed to test various things

    # Test that hyperedges on different servers are split
    # Test that hyperedges split by (anti)diagonal gates
    # are merged
    cz = Op.create(OpType.CU1, 1)
    test_circuit.add_gate(cz, [0, 2])
    test_circuit.add_gate(cz, [0, 4])
    test_circuit.Rz(1.0, 0).H(0).Rz(1.0, 0).H(0)
    test_circuit.add_gate(cz, [0, 5])
    test_circuit.add_gate(cz, [0, 3])

    # Test we can embed two CU1s with no Hadamard
    # one Hadamard and two Hadamards
    # S gates inserted to ensure angle of phase gates
    # sum to integer
    test_circuit.H(0)
    test_circuit.Rz(0.5, 0)
    test_circuit.add_gate(cz, [0, 2])
    test_circuit.Rz(0.5, 0)  # 0 H
    test_circuit.add_gate(cz, [0, 3])
    test_circuit.H(0)  # 1 H
    test_circuit.add_gate(cz, [0, 2])  # NOT mergeable
    test_circuit.Rz(0.5, 0)
    test_circuit.H(0)  # 2 H
    test_circuit.Rz(0.27, 0)  # Random phase that should have no effect
    test_circuit.H(0)
    test_circuit.add_gate(cz, [0, 2])
    test_circuit.H(0)
    test_circuit.add_gate(cz, [0, 3])  # This gate is mergeable

    # Test that local and 3rd party server CU1s break embeddability
    test_circuit.H(0)
    test_circuit.add_gate(cz, [0, 1])  # Local CU1
    test_circuit.H(0)
    test_circuit.add_gate(cz, [0, 2])  # NOT mergeable
    test_circuit.H(0)
    test_circuit.add_gate(cz, [0, 4])  # 3rd party CU1
    test_circuit.H(0)
    test_circuit.add_gate(cz, [0, 2])  # NOT mergeable

    # Test that conflicts are identified correctly
    test_circuit.H(0).H(2)
    test_circuit.add_gate(cz, [0, 2])
    test_circuit.H(0).H(2)
    test_circuit.add_gate(cz, [0, 2])

    hypergraph_circuit = HypergraphCircuit(test_circuit)
    commands = test_circuit.get_commands()
    cu1_command_indices = [
        i
        for i, command in enumerate(commands)
        if command.op.type == OpType.CU1
    ]
    vertex_to_command_index_reference = {
        i + len(test_circuit.qubits): cu1_command_indices[i]
        for i in range(len(cu1_command_indices))
    }
    assert (
        hypergraph_circuit.get_vertex_to_command_index_map()
        == vertex_to_command_index_reference
    )<|MERGE_RESOLUTION|>--- conflicted
+++ resolved
@@ -987,8 +987,6 @@
     )
 
 
-<<<<<<< HEAD
-=======
 def test_to_pytket_circuit_circ_with_intertwined_embeddings_1():
     network = NISQNetwork(
         server_coupling=[[0, 1]],
@@ -1254,7 +1252,6 @@
     )
 
 
->>>>>>> a96fe386
 def test_to_pytket_circuit_mixing_H_and_D_embeddings():
 
     network = NISQNetwork([[0, 1], [1, 2]], {0: [0], 1: [1], 2: [2, 3]})
