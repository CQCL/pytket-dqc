import pickle  # type: ignore
import json  # type: ignore
import pytest
from pytket import Circuit
from pytket_dqc.placement import Placement
from pytket_dqc.circuits import (
    RegularGraphHypergraphCircuit,
    HypergraphCircuit,
    Hypergraph,
    Hyperedge,
    BipartiteCircuit,
    Distribution,
)
from pytket_dqc.circuits.hypergraph import Vertex

from pytket_dqc.utils.gateset import (
    start_proc,
    end_proc,
    telep_proc,
)
from pytket_dqc.allocators import Brute, Random, HypergraphPartitioning
from pytket_dqc.utils import check_equivalence, DQCPass
from pytket_dqc.networks import NISQNetwork
from pytket.circuit import QControlBox, Op, OpType  # type: ignore

# TODO: Test new circuit classes


def test_embedding_and_not_embedding():

    network = NISQNetwork(
        server_coupling=[[0, 1], [1, 2], [1, 3]],
        server_qubits={0: [0], 1: [1], 2: [2], 3: [3]}
    )

    circ = Circuit(4)

    # These gates will be in different hyperedges
    circ.add_gate(OpType.CU1, 1.0, [0, 2])
    circ.Rz(0.3, 0)
    circ.add_gate(OpType.CU1, 1.0, [0, 1])

    # Will be embedded
    circ.H(2)
    circ.add_gate(OpType.CU1, 1.0, [3, 2])
    circ.H(2)

    # Allows for embedding, but will not be
    circ.H(0)
    circ.add_gate(OpType.CU1, 1.0, [0, 2])
    circ.add_gate(OpType.CU1, 1.0, [3, 0])
    circ.H(0)

    circ.add_gate(OpType.CU1, 1.0, [1, 0])

    hyp_circ = HypergraphCircuit(circ)

    # Empty all dictionaries
    hyp_circ.hyperedge_list = []
    hyp_circ.hyperedge_dict = {v: [] for v in hyp_circ.vertex_list}
    hyp_circ.vertex_neighbours = {v: set() for v in hyp_circ.vertex_list}

    hyp_circ.add_hyperedge([0, 4])
    hyp_circ.add_hyperedge([0, 5])
    hyp_circ.add_hyperedge([0, 7, 8])
    hyp_circ.add_hyperedge([0, 9])
    hyp_circ.add_hyperedge([1, 5, 9])
    hyp_circ.add_hyperedge([2, 4, 7])   # Merged hyperedge
    hyp_circ.add_hyperedge([2, 6])
    hyp_circ.add_hyperedge([3, 6, 8])

    placement = Placement({0: 0, 1: 1, 2: 2, 3: 3, 4: 2,
                          5: 1, 6: 2, 7: 2, 8: 1, 9: 0})

    distribution = Distribution(
        circuit=hyp_circ, placement=placement, network=network)

    pytket_circ = distribution.to_pytket_circuit()

    assert check_equivalence(
        circ, pytket_circ, distribution.get_qubit_mapping()
    )


def test_failing_circuit_hyperedge_split_and_merge():

    circ = Circuit(3)
    circ.add_gate(OpType.CU1, 1.0, [0, 1])
    circ.H(0)
    circ.add_gate(OpType.CU1, 1.0, [0, 2])
    hyp_circ = HypergraphCircuit(circ)

    to_merge_hyperedge_one = Hyperedge(vertices=[3, 0], weight=1)
    to_merge_hyperedge_two = Hyperedge(vertices=[0, 4], weight=1)

    # This will fail as [3,0] is not a hyperedge.
    # Note that [0,3] is a hyperedge
    with pytest.raises(Exception) as e_info:
        hyp_circ.merge_hyperedge(
            to_merge_hyperedge_list=[
                to_merge_hyperedge_one,
                to_merge_hyperedge_two
            ]
        )

    assert str(e_info.value) == (
        "At least one hyperedge in to_merge_hyperedge_list " +
        "does not belong to this hypergraph."
    )

    to_merge_hyperedge_one = Hyperedge(vertices=[0, 3], weight=1)
    hyp_circ.merge_hyperedge(
        to_merge_hyperedge_list=[
            to_merge_hyperedge_one,
            to_merge_hyperedge_two
        ]
    )

    assert hyp_circ.hyperedge_list == [
        Hyperedge(vertices=[0, 3, 4], weight=1),
        Hyperedge(vertices=[1, 3], weight=1),
        Hyperedge(vertices=[2, 4], weight=1),
    ]

    old_hyperedge = Hyperedge(vertices=[0, 3, 4], weight=1)
    new_hyperedge_one = Hyperedge(vertices=[3, 0], weight=1)
    new_hyperedge_two = Hyperedge(vertices=[0, 4], weight=1)

    # This will fail as [3,0] is not a valid hyperedge as 0 (the qubit)
    # must come first in the list.
    with pytest.raises(Exception) as e_info:
        hyp_circ.split_hyperedge(
            old_hyperedge=old_hyperedge,
            new_hyperedge_list=[new_hyperedge_one, new_hyperedge_two]
        )

    assert str(
        e_info.value) == (
            "The first element of [3, 0] is required to be a qubit vertex."
    )

    # This has been added to ensure that when an error occurs when adding
    # the hypergraph has not been changed.
    assert hyp_circ.hyperedge_list == [
        Hyperedge(vertices=[0, 3, 4], weight=1),
        Hyperedge(vertices=[1, 3], weight=1),
        Hyperedge(vertices=[2, 4], weight=1),
    ]

    new_hyperedge_one = Hyperedge(vertices=[0, 2, 3], weight=1)

    with pytest.raises(Exception) as e_info:
        hyp_circ.split_hyperedge(
            old_hyperedge=old_hyperedge,
            new_hyperedge_list=[new_hyperedge_one, new_hyperedge_two]
        )

    assert str(
        e_info.value) == (
            "[Hyperedge(vertices=[0, 2, 3], weight=1), " +
            "Hyperedge(vertices=[0, 4], weight=1)] does not match " +
            "the vertices in Hyperedge(vertices=[0, 3, 4], weight=1)"
    )

    assert hyp_circ.hyperedge_list == [
        Hyperedge(vertices=[0, 3, 4], weight=1),
        Hyperedge(vertices=[1, 3], weight=1),
        Hyperedge(vertices=[2, 4], weight=1),
    ]

    new_hyperedge_one = Hyperedge(vertices=[0, 3], weight=1)
    hyp_circ.split_hyperedge(
        old_hyperedge=old_hyperedge,
        new_hyperedge_list=[new_hyperedge_one, new_hyperedge_two]
    )

    assert hyp_circ.hyperedge_list == [
        Hyperedge(vertices=[0, 3], weight=1),
        Hyperedge(vertices=[0, 4], weight=1),
        Hyperedge(vertices=[1, 3], weight=1),
        Hyperedge(vertices=[2, 4], weight=1),
    ]


def test_hypergraph_split_hyperedge():

    hypergraph = Hypergraph()
    hypergraph.add_vertices([Vertex(0), Vertex(1), Vertex(2)])
    hypergraph.add_hyperedge([0, 1, 2])
    hypergraph.add_hyperedge([0, 1])

    old_hyperedge_one = Hyperedge(
        vertices=[Vertex(0), Vertex(1), Vertex(2)], weight=1)
    old_hyperedge_two = Hyperedge(
        vertices=[Vertex(0), Vertex(1)], weight=1)
    new_hyperedge_one = Hyperedge(vertices=[Vertex(0), Vertex(2)], weight=1)
    new_hyperedge_two = Hyperedge(vertices=[Vertex(1), Vertex(2)], weight=1)

    hypergraph.split_hyperedge(
        old_hyperedge=old_hyperedge_one,
        new_hyperedge_list=[new_hyperedge_one, new_hyperedge_two]
    )

    assert hypergraph.vertex_neighbours == {0: {1, 2}, 1: {0, 2}, 2: {0, 1}}
    assert hypergraph.hyperedge_list == [
        new_hyperedge_one,
        new_hyperedge_two,
        old_hyperedge_two
    ]
    assert hypergraph.hyperedge_dict == {
        Vertex(0): [new_hyperedge_one, old_hyperedge_two],
        Vertex(1): [new_hyperedge_two, old_hyperedge_two],
        Vertex(2): [new_hyperedge_one, new_hyperedge_two]
    }

    hypergraph = Hypergraph()
    hypergraph.add_vertices([Vertex(0), Vertex(1), Vertex(2)])
    hypergraph.add_hyperedge([0, 1, 2])

    hypergraph.split_hyperedge(
        old_hyperedge=old_hyperedge_one,
        new_hyperedge_list=[new_hyperedge_one, new_hyperedge_two]
    )

    assert hypergraph.vertex_neighbours == {0: {2}, 1: {2}, 2: {0, 1}}
    assert hypergraph.hyperedge_list == [
        new_hyperedge_one,
        new_hyperedge_two
    ]
    assert hypergraph.hyperedge_dict == {
        Vertex(0): [new_hyperedge_one],
        Vertex(1): [new_hyperedge_two],
        Vertex(2): [new_hyperedge_one, new_hyperedge_two]
    }


def test_hypergraph_merge_hyperedge():

    hypergraph = Hypergraph()
    hypergraph.add_vertices([Vertex(0), Vertex(1), Vertex(2)])
    hypergraph.add_hyperedge([0, 1])
    hypergraph.add_hyperedge([1, 2])
    hypergraph.add_hyperedge([2, 0])

    to_merge_hyperedge_one = Hyperedge(
        vertices=[Vertex(1), Vertex(2)], weight=1
    )
    to_merge_hyperedge_two = Hyperedge(
        vertices=[Vertex(2), Vertex(0)], weight=1
    )
    merged_hyperedge_one = Hyperedge(
        vertices=[Vertex(0), Vertex(1)], weight=1
    )
    merged_hyperedge_two = Hyperedge(
        vertices=[Vertex(0), Vertex(1), Vertex(2)], weight=1
    )

    hypergraph.merge_hyperedge(
        to_merge_hyperedge_list=[
            to_merge_hyperedge_one, to_merge_hyperedge_two
        ]
    )

    assert hypergraph.vertex_neighbours == {
        Vertex(0): {1, 2}, 1: {0, 2}, 2: {0, 1}}
    assert hypergraph.hyperedge_list == [
        merged_hyperedge_one, merged_hyperedge_two
    ]
    assert hypergraph.hyperedge_dict == {
        Vertex(0): [merged_hyperedge_one, merged_hyperedge_two],
        Vertex(1): [merged_hyperedge_one, merged_hyperedge_two],
        Vertex(2): [merged_hyperedge_two]
    }

    hypergraph = Hypergraph()
    hypergraph.add_vertices([0, Vertex(1), Vertex(2)])
    hypergraph.add_hyperedge([1, 2])
    hypergraph.add_hyperedge([0, 1])
    hypergraph.add_hyperedge([2, 0])

    hypergraph.merge_hyperedge(
        to_merge_hyperedge_list=[
            to_merge_hyperedge_one, to_merge_hyperedge_two
        ]
    )

    assert hypergraph.vertex_neighbours == {0: {1, 2}, 1: {0, 2}, 2: {0, 1}}
    assert hypergraph.hyperedge_list == [
        merged_hyperedge_two, merged_hyperedge_one
    ]
    assert hypergraph.hyperedge_dict == {
        Vertex(0): [merged_hyperedge_one, merged_hyperedge_two],
        Vertex(1): [merged_hyperedge_two, merged_hyperedge_one],
        Vertex(2): [merged_hyperedge_two]
    }

    hypergraph = Hypergraph()
    hypergraph.add_vertices([Vertex(0), Vertex(1), Vertex(2)])
    hypergraph.add_hyperedge([1, 2])
    hypergraph.add_hyperedge([2, 0])

    hypergraph.merge_hyperedge(
        to_merge_hyperedge_list=[
            to_merge_hyperedge_one, to_merge_hyperedge_two]
    )

    assert hypergraph.vertex_neighbours == {0: {1, 2}, 1: {0, 2}, 2: {0, 1}}
    assert hypergraph.hyperedge_list == [merged_hyperedge_two]
    assert hypergraph.hyperedge_dict == {
        Vertex(0): [merged_hyperedge_two],
        Vertex(1): [merged_hyperedge_two],
        Vertex(2): [merged_hyperedge_two]
    }


def test_hypergraph_is_valid():

    hypgraph = Hypergraph()
    hypgraph.add_vertices([1, 2, 3])
    assert not hypgraph.is_valid()
    hypgraph.add_vertex(0)
    assert hypgraph.is_valid()


# TODO: Include vertex type information in this test
def test_distributed_circuit():

    circ = Circuit(2).add_gate(OpType.CU1, 1.0, [0, 1])
    dist_circ = HypergraphCircuit(circ)

    assert dist_circ.get_circuit() == circ

    vertex_circuit_map = dist_circ._vertex_circuit_map
    assert vertex_circuit_map[0]["type"] == "qubit"
    assert vertex_circuit_map[1]["type"] == "qubit"
    assert vertex_circuit_map[2]["type"] == "gate"


def test_regular_graph_distributed_circuit():

    circ = RegularGraphHypergraphCircuit(3, 2, 1, seed=0).get_circuit()
    network = NISQNetwork([[0, 1], [0, 2]], {0: [0, 1], 1: [2, 3, 4], 2: [5]})
    allocator = Brute()
    distribution = allocator.allocate(circ, network)
    cost = distribution.cost()

    assert cost == 0
    assert distribution.placement == Placement(
        {0: 1, 3: 1, 4: 1, 1: 1, 5: 1, 2: 1}
    )


def test_hypergraph():

    hypgra = Hypergraph()
    hypgra.add_vertex(0)
    hypgra.add_vertex(1)
    hypgra.add_vertex(2)
    hypgra.add_hyperedge([0, 1])
    hypgra.add_hyperedge([2, 1])
    assert hypgra.vertex_list == [0, 1, 2]
    assert hypgra.hyperedge_list == [
        Hyperedge([0, 1], weight=1),
        Hyperedge([2, 1], weight=1),
    ]


def test_hypergraph_is_placement():

    small_circ = Circuit(2).add_gate(OpType.CU1, 1.0, [0, 1])
    dist_small_circ = HypergraphCircuit(small_circ)

    med_circ = (
        Circuit(4)
        .add_gate(OpType.CU1, 1.0, [0, 1])
        .add_gate(OpType.CU1, 1.0, [1, 2])
        .add_gate(OpType.CU1, 1.0, [2, 3])
    )
    dist_med_circ = HypergraphCircuit(med_circ)

    placement_one = Placement({0: 1, 1: 1, 2: 1, 3: 0, 4: 1, 5: 1, 6: 1})
    assert dist_med_circ.is_placement(placement_one)
    assert not dist_small_circ.is_placement(placement_one)

    placement_two = Placement({0: 2, 1: 2, 2: 2})
    assert not dist_med_circ.is_placement(placement_two)
    assert dist_small_circ.is_placement(placement_two)


def test_hypergrpah_kahypar_hyperedges():

    hypgraph = Hypergraph()

    hypgraph.add_vertices([i + 1 for i in range(6)])
    hypgraph.add_hyperedge([3, 6, 2])
    hypgraph.add_hyperedge([3, 1])
    hypgraph.add_hyperedge([4, 5, 6])

    hyperedge_indices, hyperedges = hypgraph.kahypar_hyperedges()

    assert hyperedge_indices == [0, 3, 5, 8]
    assert hyperedges == [3, 6, 2, 3, 1, 4, 5, 6]


def test_CRz_circuit():
    circ = Circuit(2)
    circ.add_gate(OpType.CU1, 0.3, [1, 0])

    dist_circ = HypergraphCircuit(circ)

    assert dist_circ.vertex_list == [0, 2, 1]
    assert dist_circ.hyperedge_list == [
        Hyperedge([0, 2], weight=1),
        Hyperedge([1, 2], weight=1),
    ]

    circ = Circuit(2)
    circ.add_gate(OpType.CU1, 1.0, [0, 1])
    circ.add_gate(OpType.CU1, 0.3, [1, 0])
    circ.Rz(0.3, 1)
    circ.add_gate(OpType.CU1, 1.0, [1, 0])

    dist_circ = HypergraphCircuit(circ)

    assert dist_circ.hyperedge_list == [
        Hyperedge([0, 2, 3, 4], weight=1),
        Hyperedge([1, 2, 3], weight=1),
        Hyperedge([1, 4], weight=1),
    ]
    assert dist_circ.vertex_list == [0, 2, 3, 4, 1]

    circ = Circuit(3)
    circ.add_gate(OpType.CU1, 0.3, [1, 0])
    circ.add_gate(OpType.CU1, 0.3, [0, 1])
    circ.Rz(0.3, 0)
    circ.add_gate(OpType.CU1, 0.3, [1, 2])
    circ.H(0)
    circ.add_gate(OpType.CU1, 0.3, [1, 0])
    circ.add_gate(OpType.CU1, 0.3, [0, 1])

    dist_circ = HypergraphCircuit(circ)

    assert dist_circ.hyperedge_list == [
        Hyperedge([0, 3, 4], weight=1),
        Hyperedge([0, 6, 7], weight=1),
        Hyperedge([1, 3, 4, 5, 6, 7], weight=1),
        Hyperedge([2, 5], weight=1),
    ]
    assert set(dist_circ.vertex_list) == set([0, 1, 2, 3, 4, 5, 6, 7])


@pytest.mark.skip(reason="QControlBox are not supported for now")
def test_q_control_box_circuits():

    op = Op.create(OpType.V)
    cv = QControlBox(op, 1)

    circ = Circuit(2)
    circ.add_qcontrolbox(cv, [1, 0])

    dist_circ = HypergraphCircuit(circ)

    assert dist_circ.vertex_list == [0, 2, 1]
    assert dist_circ.hyperedge_list == [
        Hyperedge([0, 2], weight=2),
        Hyperedge([1, 2], weight=1),
    ]

    circ = Circuit(2)
    circ.add_gate(OpType.CU1, 1.0, [0, 1])
    circ.add_qcontrolbox(cv, [1, 0])
    circ.Rz(0.3, 1)
    circ.add_gate(OpType.CU1, 1.0, [1, 0])

    dist_circ = HypergraphCircuit(circ)

    assert dist_circ.hyperedge_list == [
        Hyperedge([0, 2], weight=1),
        Hyperedge([0, 3], weight=2),
        Hyperedge([0, 4], weight=1),
        Hyperedge([1, 2, 3], weight=1),
        Hyperedge([1, 4], weight=1),
    ]
    assert dist_circ.vertex_list == [0, 2, 3, 4, 1]

    circ = Circuit(2)
    circ.add_qcontrolbox(cv, [0, 1])
    circ.add_qcontrolbox(cv, [0, 1])
    circ.Rz(0.3, 0)
    circ.add_qcontrolbox(cv, [0, 1])
    circ.H(0)
    circ.add_qcontrolbox(cv, [0, 1])
    circ.add_qcontrolbox(cv, [0, 1])

    dist_circ = HypergraphCircuit(circ)

    assert dist_circ.hyperedge_list == [
        Hyperedge([0, 2, 3], weight=1),
        Hyperedge([0, 4], weight=1),
        Hyperedge([0, 5, 6], weight=1),
        Hyperedge([1, 2], weight=2),
        Hyperedge([1, 3], weight=2),
        Hyperedge([1, 4], weight=2),
        Hyperedge([1, 5], weight=2),
        Hyperedge([1, 6], weight=2),
    ]
    assert dist_circ.vertex_list == [0, 2, 3, 4, 5, 6, 1]


def test_to_pytket_circuit_CRz():

    network = NISQNetwork([[0, 1], [1, 2], [0, 2]], {0: [0], 1: [1], 2: [2]})

    circ = (
        Circuit(2)
        .add_gate(OpType.CU1, 0.3, [0, 1])
        .H(0)
        .add_gate(OpType.CU1, 1.0, [0, 1])
        .add_gate(OpType.CU1, 0.3, [1, 0])
    )
    dist_circ = HypergraphCircuit(circ)

    placement = Placement({0: 1, 1: 2, 2: 0, 3: 0, 4: 0})
    distribution = Distribution(dist_circ, placement, network)
    assert distribution.is_valid()

    circ_with_dist = distribution.to_pytket_circuit()

    test_circ = Circuit()

    server_1 = test_circ.add_q_register("server_1", 1)
    server_2 = test_circ.add_q_register("server_2", 1)

    server_0_link = test_circ.add_q_register("server_0_link_register", 2)

    test_circ.add_custom_gate(start_proc, [], [server_1[0], server_0_link[0]])
    test_circ.add_custom_gate(start_proc, [], [server_2[0], server_0_link[1]])
    test_circ.add_gate(OpType.CU1, 0.3, [server_0_link[1], server_0_link[0]])
    test_circ.add_custom_gate(end_proc, [], [server_0_link[0], server_1[0]])
    test_circ.H(server_1[0])
    test_circ.add_custom_gate(start_proc, [], [server_1[0], server_0_link[0]])
    test_circ.add_gate(OpType.CU1, 1.0, [server_0_link[1], server_0_link[0]])
    test_circ.add_gate(OpType.CU1, 0.3, [server_0_link[1], server_0_link[0]])
    test_circ.add_custom_gate(end_proc, [], [server_0_link[0], server_1[0]])
    test_circ.add_custom_gate(end_proc, [], [server_0_link[1], server_2[0]])

    test_circ_command_names = [
        command.op.get_name() for command in test_circ.get_commands()
    ]
    circ_with_dist_command_names = [
        command.op.get_name() for command in circ_with_dist.get_commands()
    ]

    assert test_circ_command_names == circ_with_dist_command_names

    test_circ_command_qubits = [
        command.qubits for command in test_circ.get_commands()
    ]
    circ_with_dist_command_qubits = [
        command.qubits for command in circ_with_dist.get_commands()
    ]

    assert test_circ_command_qubits == circ_with_dist_command_qubits

    assert check_equivalence(
        circ, circ_with_dist, distribution.get_qubit_mapping()
    )


def test_to_pytket_circuit_detached_gate():
    # This test tests the case where the gate is acted on a server to which
    # the no qubit has been assigned.

    network = NISQNetwork([[0, 1], [1, 2]], {0: [0], 1: [1], 2: [2]})

    circ = (
        Circuit(2)
        .add_gate(OpType.CU1, 1.0, [0, 1])
        .H(0)
        .add_gate(OpType.CU1, 1.0, [0, 1])
    )
    dist_circ = HypergraphCircuit(circ)
    placement = Placement({0: 1, 1: 2, 2: 0, 3: 0})
    distribution = Distribution(dist_circ, placement, network)
    assert distribution.is_valid()

    circ_with_dist = distribution.to_pytket_circuit()

    test_circ = Circuit()

    server_1 = test_circ.add_q_register("server_1", 1)
    server_2 = test_circ.add_q_register("server_2", 1)

    server_0_link = test_circ.add_q_register("server_0_link_register", 2)
    server_1_link = test_circ.add_q_register("server_1_link_register", 1)

    test_circ.add_custom_gate(start_proc, [], [server_1[0], server_0_link[0]])
    test_circ.add_custom_gate(start_proc, [], [server_2[0], server_1_link[0]])
    test_circ.add_custom_gate(
        start_proc, [], [server_1_link[0], server_0_link[1]]
    )
    test_circ.add_gate(OpType.CU1, 1.0, [server_0_link[1], server_0_link[0]])
    test_circ.add_custom_gate(end_proc, [], [server_0_link[0], server_1[0]])
    test_circ.add_custom_gate(end_proc, [], [server_1_link[0], server_2[0]])
    test_circ.H(server_1[0])
    test_circ.add_custom_gate(start_proc, [], [server_1[0], server_0_link[0]])
    test_circ.add_gate(OpType.CU1, 1.0, [server_0_link[1], server_0_link[0]])
    test_circ.add_custom_gate(end_proc, [], [server_0_link[0], server_1[0]])
    test_circ.add_custom_gate(end_proc, [], [server_0_link[1], server_2[0]])

    # TODO: Ideally we would compare the circuits directly here, rather than
    # checking the command names. This is prevented by a feature of TKET
    # which required each new box have its own unique ID. This is currently
    # being looked into.

    test_circ_command_names = [
        command.op.get_name() for command in test_circ.get_commands()
    ]
    circ_with_dist_command_names = [
        command.op.get_name() for command in circ_with_dist.get_commands()
    ]

    assert test_circ_command_names == circ_with_dist_command_names

    test_circ_command_qubits = [
        command.qubits for command in test_circ.get_commands()
    ]
    circ_with_dist_command_qubits = [
        command.qubits for command in circ_with_dist.get_commands()
    ]

    assert test_circ_command_qubits == circ_with_dist_command_qubits

    assert test_circ.q_registers == circ_with_dist.q_registers

    assert check_equivalence(
        circ, circ_with_dist, distribution.get_qubit_mapping()
    )


def test_to_pytket_circuit_gates_on_different_servers():

    network = NISQNetwork([[0, 1], [1, 2]], {0: [0], 1: [1], 2: [2]})

    circ = (
        Circuit(2)
        .add_gate(OpType.CU1, 1.0, [0, 1])
        .H(1)
        .add_gate(OpType.CU1, 1.0, [0, 1])
    )
    dist_circ = HypergraphCircuit(circ)

    placement = Placement({0: 1, 1: 2, 2: 0, 3: 1})
    distribution = Distribution(dist_circ, placement, network)
    assert distribution.is_valid()

    circ_with_dist = distribution.to_pytket_circuit()

    test_circ = Circuit()

    server_1 = test_circ.add_q_register("server_1", 1)
    server_2 = test_circ.add_q_register("server_2", 1)

    server_0_link = test_circ.add_q_register("server_0_link_register", 2)
    server_1_link = test_circ.add_q_register("server_1_link_register", 1)

    test_circ.add_custom_gate(start_proc, [], [server_1[0], server_0_link[0]])
    test_circ.add_custom_gate(start_proc, [], [server_2[0], server_1_link[0]])
    test_circ.add_custom_gate(
        start_proc, [], [server_1_link[0], server_0_link[1]]
    )
    test_circ.add_gate(OpType.CU1, 1.0, [server_0_link[1], server_0_link[0]])
    test_circ.add_custom_gate(end_proc, [], [server_1_link[0], server_2[0]])
    test_circ.add_custom_gate(end_proc, [], [server_0_link[1], server_2[0]])
    test_circ.H(server_2[0])
    test_circ.add_custom_gate(start_proc, [], [server_2[0], server_1_link[0]])
    test_circ.add_gate(OpType.CU1, 1.0, [server_1_link[0], server_1[0]])
    test_circ.add_custom_gate(end_proc, [], [server_0_link[0], server_1[0]])
    test_circ.add_custom_gate(end_proc, [], [server_1_link[0], server_2[0]])

    test_circ_command_names = [
        command.op.get_name() for command in test_circ.get_commands()
    ]
    circ_with_dist_command_names = [
        command.op.get_name() for command in circ_with_dist.get_commands()
    ]

    assert test_circ_command_names == circ_with_dist_command_names

    test_circ_command_qubits = [
        command.qubits for command in test_circ.get_commands()
    ]
    circ_with_dist_command_qubits = [
        command.qubits for command in circ_with_dist.get_commands()
    ]

    assert test_circ_command_qubits == circ_with_dist_command_qubits

    assert test_circ.q_registers == circ_with_dist.q_registers

    assert check_equivalence(
        circ, circ_with_dist, distribution.get_qubit_mapping()
    )


def test_to_pytket_circuit_with_branching_distribution_tree():

    network = NISQNetwork(
        [[2, 1], [1, 0], [1, 3], [0, 4]],
        {0: [0], 1: [1], 2: [2], 3: [3], 4: [4]},
    )

    circ = (
        Circuit(3)
        .add_gate(OpType.CU1, 1.0, [0, 1])
        .add_gate(OpType.CU1, 1.0, [0, 2])
    )
    dist_circ = HypergraphCircuit(circ)

    placement = Placement({0: 0, 1: 2, 2: 3, 3: 2, 4: 3})
    distribution = Distribution(dist_circ, placement, network)
    assert distribution.is_valid()

    circ_with_dist = distribution.to_pytket_circuit()

    test_circ = Circuit()

    server_0 = test_circ.add_q_register("server_0", 1)
    server_2 = test_circ.add_q_register("server_2", 1)
    server_3 = test_circ.add_q_register("server_3", 1)

    server_1_link = test_circ.add_q_register("server_1_link_register", 1)
    server_2_link = test_circ.add_q_register("server_2_link_register", 1)
    server_3_link = test_circ.add_q_register("server_3_link_register", 1)

    test_circ.add_custom_gate(start_proc, [], [server_0[0], server_1_link[0]])
    test_circ.add_custom_gate(
        start_proc, [], [server_1_link[0], server_2_link[0]]
    )
    test_circ.add_custom_gate(
        start_proc, [], [server_1_link[0], server_3_link[0]]
    )
    test_circ.add_gate(OpType.CU1, 1.0, [server_2[0], server_2_link[0]])
    test_circ.add_custom_gate(end_proc, [], [server_1_link[0], server_0[0]])
    test_circ.add_gate(OpType.CU1, 1.0, [server_3[0], server_3_link[0]])
    test_circ.add_custom_gate(end_proc, [], [server_2_link[0], server_0[0]])
    test_circ.add_custom_gate(end_proc, [], [server_3_link[0], server_0[0]])

    test_circ_command_names = [
        command.op.get_name() for command in test_circ.get_commands()
    ]
    circ_with_dist_command_names = [
        command.op.get_name() for command in circ_with_dist.get_commands()
    ]

    assert test_circ_command_names == circ_with_dist_command_names

    test_circ_command_qubits = [
        command.qubits for command in test_circ.get_commands()
    ]
    circ_with_dist_command_qubits = [
        command.qubits for command in circ_with_dist.get_commands()
    ]

    assert test_circ_command_qubits == circ_with_dist_command_qubits

    assert test_circ.q_registers == circ_with_dist.q_registers

    assert check_equivalence(
        circ, circ_with_dist, distribution.get_qubit_mapping()
    )


def test_to_pytket_circuit_with_embedding_1q():

    network = NISQNetwork(
        [[2, 1], [1, 0], [1, 3], [0, 4]],
        {0: [0], 1: [1], 2: [2], 3: [3], 4: [4, 5]},
    )

    circ = (
        Circuit(3)
        .add_gate(OpType.CU1, 0.3, [0, 1])
        .H(0)
        .Rz(1.0, 0)  # To be embedded
        .H(0)
        .add_gate(OpType.CU1, 0.8, [0, 2])
    )
    hyp_circ = HypergraphCircuit(circ)
    hyp_circ.hyperedge_list = []
    hyp_circ.hyperedge_dict = {v: [] for v in hyp_circ.vertex_list}
    hyp_circ.vertex_neighbours = {v: set() for v in hyp_circ.vertex_list}
    hyp_circ.add_hyperedge([0, 3, 4])  # Hyperedge with embedding
    hyp_circ.add_hyperedge([1, 3])
    hyp_circ.add_hyperedge([2, 4])

    placement = Placement({0: 0, 1: 4, 2: 4, 3: 4, 4: 4})
    distribution = Distribution(hyp_circ, placement, network)
    assert distribution.is_valid()

    circ_with_dist = distribution.to_pytket_circuit()

    assert check_equivalence(
        circ, circ_with_dist, distribution.get_qubit_mapping()
    )


def test_to_pytket_circuit_with_embedding_2q():

    network = NISQNetwork(
        [[2, 1], [1, 0], [1, 3], [0, 4]],
        {0: [0], 1: [1], 2: [2], 3: [3], 4: [4, 5, 6]},
    )

    circ = (
        Circuit(4)
        .add_gate(OpType.CU1, 0.3, [0, 1])
        .H(0)
        .add_gate(OpType.CU1, 1.0, [0, 3])  # To be embedded
        .H(0)
        .add_gate(OpType.CU1, 0.8, [0, 2])
    )
    hyp_circ = HypergraphCircuit(circ)
    hyp_circ.hyperedge_list = []
    hyp_circ.hyperedge_dict = {v: [] for v in hyp_circ.vertex_list}
    hyp_circ.vertex_neighbours = {v: set() for v in hyp_circ.vertex_list}
    hyp_circ.add_hyperedge([0, 4, 6])  # Hyperedge with embedding
    hyp_circ.add_hyperedge([0, 5])
    hyp_circ.add_hyperedge([1, 4])
    hyp_circ.add_hyperedge([2, 6])
    hyp_circ.add_hyperedge([3, 5])

    placement = Placement({0: 0, 1: 4, 2: 4, 3: 4, 4: 4, 5: 3, 6: 4})
    distribution = Distribution(hyp_circ, placement, network)
    assert distribution.is_valid()

    circ_with_dist = distribution.to_pytket_circuit()

    assert check_equivalence(
        circ, circ_with_dist, distribution.get_qubit_mapping()
    )


def test_to_pytket_circuit_circ_with_embeddings_1():

    network = NISQNetwork(
        [[0, 1], [0, 2], [0, 3], [3, 4]],
        {0: [0], 1: [1, 2], 2: [3, 4], 3: [7], 4: [5, 6]},
    )

    circ = Circuit(4)
    circ.add_gate(OpType.CU1, 0.1234, [1, 2])
    circ.add_gate(OpType.CU1, 0.1234, [0, 2])
    circ.add_gate(OpType.CU1, 0.1234, [2, 3])
    circ.add_gate(OpType.CU1, 0.1234, [0, 3])
    circ.H(0).H(2).Rz(0.1234, 3)
    circ.add_gate(OpType.CU1, 1.0, [0, 2])
    circ.add_gate(OpType.CU1, 1.0, [0, 3])
    circ.add_gate(OpType.CU1, 1.0, [1, 2])
    circ.H(0).H(2).Rz(0.1234, 0)
    circ.add_gate(OpType.CU1, 0.1234, [0, 1])
    circ.add_gate(OpType.CU1, 0.1234, [0, 3])
    circ.add_gate(OpType.CU1, 1.0, [1, 2])

    placement = Placement(
        {
            0: 1,
            1: 1,
            2: 2,
            3: 4,
            4: 1,
            5: 2,
            6: 4,
            7: 4,
            8: 2,
            9: 4,
            10: 0,
            11: 1,
            12: 4,
            13: 3,
        }
    )

    hyp_circ = HypergraphCircuit(circ)
    hyp_circ.hyperedge_list = []
    hyp_circ.hyperedge_dict = {v: [] for v in hyp_circ.vertex_list}
    hyp_circ.vertex_neighbours = {v: set() for v in hyp_circ.vertex_list}

    hyp_circ.add_hyperedge([0, 11, 12])
    hyp_circ.add_hyperedge([0, 5, 7])
    hyp_circ.add_hyperedge([0, 8, 9])
    hyp_circ.add_hyperedge([1, 4, 10, 11, 13])
    hyp_circ.add_hyperedge([2, 4, 5, 6, 13])  # Merged hyperedge
    hyp_circ.add_hyperedge([2, 8, 10])
    hyp_circ.add_hyperedge([3, 6, 7, 9, 12])  # Merged hyperedge

    distribution = Distribution(hyp_circ, placement, network)
    assert distribution.is_valid()

    circ_with_dist = distribution.to_pytket_circuit()

    assert check_equivalence(
        circ, circ_with_dist, distribution.get_qubit_mapping()
    )


def test_to_pytket_circuit_circ_with_embeddings_2():

    network = NISQNetwork(
        [[0, 1], [0, 2], [0, 3], [3, 4]],
        {0: [0], 1: [1, 2], 2: [3, 4], 3: [7], 4: [5, 6]},
    )

    circ = Circuit(4)
    circ.add_gate(OpType.CU1, 0.1234, [1, 2])
    circ.add_gate(OpType.CU1, 0.1234, [0, 2])
    circ.add_gate(OpType.CU1, 0.1234, [2, 3])
    circ.add_gate(OpType.CU1, 0.1234, [0, 3])
    circ.H(0).H(2).Rz(0.1234, 3)
    circ.add_gate(OpType.CU1, 1.0, [0, 2])
    circ.add_gate(OpType.CU1, 1.0, [0, 3])
    circ.add_gate(OpType.CU1, 1.0, [1, 2])
    circ.H(0).H(2).Rz(0.1234, 0)
    circ.add_gate(OpType.CU1, 0.1234, [0, 1])
    circ.add_gate(OpType.CU1, 0.1234, [0, 3])
    circ.add_gate(OpType.CU1, 1.0, [1, 2])

    placement = Placement({
        0: 1,
        1: 1,
        2: 2,
        3: 4,
        4: 1,
        5: 1,
        6: 2,
        7: 1,
        8: 2,
        9: 1,
        10: 2,
        11: 1,
        12: 1,
        13: 2,
    })

    hyp_circ = HypergraphCircuit(circ)
    hyp_circ.hyperedge_list = []
    hyp_circ.hyperedge_dict = {v: [] for v in hyp_circ.vertex_list}
    hyp_circ.vertex_neighbours = {v: set() for v in hyp_circ.vertex_list}

    hyp_circ.add_hyperedge([0, 5])
    hyp_circ.add_hyperedge([0, 7])
    hyp_circ.add_hyperedge([0, 8])
    hyp_circ.add_hyperedge([0, 9])
    hyp_circ.add_hyperedge([0, 11])
    hyp_circ.add_hyperedge([0, 12])
    hyp_circ.add_hyperedge([1, 4, 10, 13])
    hyp_circ.add_hyperedge([1, 11])
    hyp_circ.add_hyperedge([2, 4, 5])
    hyp_circ.add_hyperedge([2, 6])
    hyp_circ.add_hyperedge([2, 8, 10])
    hyp_circ.add_hyperedge([2, 13])
    hyp_circ.add_hyperedge([3, 6])
    hyp_circ.add_hyperedge([3, 7, 9, 12])

    distribution = Distribution(hyp_circ, placement, network)
    assert distribution.is_valid()

    assert distribution.hyperedge_cost(Hyperedge([0, 5])) == 0
    assert distribution.hyperedge_cost(Hyperedge([0, 7])) == 0
    assert distribution.hyperedge_cost(Hyperedge([0, 8])) == 2
    assert distribution.hyperedge_cost(Hyperedge([0, 9])) == 0
    assert distribution.hyperedge_cost(Hyperedge([0, 11])) == 0
    assert distribution.hyperedge_cost(Hyperedge([0, 12])) == 0
    assert distribution.hyperedge_cost(Hyperedge([1, 4, 10, 13])) == 2
    assert distribution.hyperedge_cost(Hyperedge([1, 11])) == 0
    assert distribution.hyperedge_cost(Hyperedge([2, 4, 5])) == 2
    assert distribution.hyperedge_cost(Hyperedge([2, 6])) == 0
    assert distribution.hyperedge_cost(Hyperedge([2, 8, 10])) == 0
    assert distribution.hyperedge_cost(Hyperedge([2, 13])) == 0
    assert distribution.hyperedge_cost(Hyperedge([3, 6])) == 3
    assert distribution.hyperedge_cost(Hyperedge([3, 7, 9, 12])) == 3

    circ_with_dist = distribution.to_pytket_circuit()

    assert check_equivalence(
        circ, circ_with_dist, distribution.get_qubit_mapping()
    )


def test_to_pytket_circuit_circ_with_intertwined_embeddings_1():
    network = NISQNetwork(
        server_coupling=[[0, 1]],
        server_qubits={0: [0], 1: [1, 2, 3, 4]}
    )

    circ = Circuit(5)
    circ.add_gate(OpType.CU1, 1.0, [0, 1])
    circ.H(0)
    circ.add_gate(OpType.CU1, 1.0, [0, 2])
    circ.H(0)
    circ.add_gate(OpType.CU1, 1.0, [0, 3])
    circ.H(0)
    circ.add_gate(OpType.CU1, 1.0, [0, 4])

    hyp_circ = HypergraphCircuit(circ)
    hyp_circ.vertex_neighbours = {
        i: set() for i in hyp_circ.vertex_list
    }
    hyp_circ.hyperedge_list = []
    hyp_circ.hyperedge_dict = {
        i: [] for i in hyp_circ.vertex_list
    }

    new_hedge_list = [
        [0, 5, 7],
        [0, 6, 8],
        [1, 5],
        [2, 6],
        [3, 7],
        [4, 8],
    ]

    for new_hedge in new_hedge_list:
        hyp_circ.add_hyperedge(new_hedge)

    placement = Placement({
        0: 0,
        1: 1,
        2: 1,
        3: 1,
        4: 1,
        5: 1,
        6: 1,
        7: 1,
        8: 1,
    })

    distribution = Distribution(
        circuit=hyp_circ,
        placement=placement,
        network=network,
    )
    assert distribution.is_valid()

    circ_with_dist = distribution.to_pytket_circuit()
    assert check_equivalence(
        circ, circ_with_dist, distribution.get_qubit_mapping()
    )


def test_to_pytket_circuit_circ_with_intertwined_embeddings_2():
    test_network = NISQNetwork(
        server_coupling=[[0, 1], [1, 2], [1, 3]],
        server_qubits={0: [0], 1: [1], 2: [2], 3: [3]}
    )

    test_circuit = Circuit(4)

    test_circuit.add_gate(OpType.CU1, 1.0, [0, 1])
    test_circuit.H(1)
    test_circuit.add_gate(OpType.CU1, 1.0, [1, 3])
    test_circuit.H(1)
    test_circuit.add_gate(OpType.CU1, 1.0, [1, 3])
    test_circuit.add_gate(OpType.CU1, 1.0, [0, 1])
    test_circuit.H(1)
    test_circuit.add_gate(OpType.CU1, 1.0, [0, 1])
    test_circuit.H(1)
    test_circuit.add_gate(OpType.CU1, 1.0, [1, 2])
    test_circuit.add_gate(OpType.CU1, 1.0, [1, 3])
    test_circuit.H(1)
    test_circuit.add_gate(OpType.CU1, 1.0, [0, 1])

    test_hyp_circuit = HypergraphCircuit(test_circuit)

    test_hyp_circuit.vertex_neighbours = {
        i: set() for i in test_hyp_circuit.vertex_list
    }
    test_hyp_circuit.hyperedge_list = []
    test_hyp_circuit.hyperedge_dict = {
        i: [] for i in test_hyp_circuit.vertex_list
    }

    new_hyperedge_list = [
        [0, 4, 7, 8, 11],
        [1, 4, 7],
        [1, 5],
        [1, 6, 10],
        [1, 8, 11],
        [1, 9],
        [2, 9],
        [3, 5, 6, 10],
    ]
    ideal_hyperedge_list = [
        Hyperedge(vertices=vertices, weight=1)
        for vertices in new_hyperedge_list
    ]
    for new_hyperedge in new_hyperedge_list:
        test_hyp_circuit.add_hyperedge(new_hyperedge)

    test_placement = Placement(
        {
            0: 0,
            1: 1,
            2: 2,
            3: 3,
            4: 0,
            5: 3,
            6: 3,
            7: 0,
            8: 0,
            9: 2,
            10: 3,
            11: 0
        }
    )

    distribution = Distribution(
        circuit=test_hyp_circuit,
        placement=test_placement,
        network=test_network,
    )

    assert distribution.cost() == 8
    assert distribution.circuit.hyperedge_list == ideal_hyperedge_list
<<<<<<< HEAD
    distribution.to_pytket_circuit()
=======

    circ_with_dist = distribution.to_pytket_circuit()
    assert check_equivalence(
        test_circuit, circ_with_dist, distribution.get_qubit_mapping()
    )
>>>>>>> 39217b5a


def test_to_pytket_circuit_M_P_choice_collision():
    # This is the case of a circuit whose chosen distribution has
    # intertwined packets and, moreover, the packets require different
    # choices of M and P decompositions of the single qubit gates between
    # the CU1 gates.
    # Note: The circuit CAN be distributed, but it's subtle.

    network = NISQNetwork(
        server_coupling=[[0, 1]],
        server_qubits={0: [0], 1: [1]}
    )

    circ = Circuit(2)
    circ.add_gate(OpType.CU1, 1.0, [0, 1])  # Gate: 2
    circ.H(1).H(0)
    circ.add_gate(OpType.CU1, 1.0, [0, 1])  # Gate: 3
    circ.H(1).Rz(-0.5, 0)
    circ.add_gate(OpType.CU1, 1.0, [0, 1])  # Gate: 4
    circ.H(1).H(0).Rz(-0.5, 0)  # Hedge A wants this to be M, but B wants P
    circ.add_gate(OpType.CU1, 1.0, [0, 1])  # Gate: 5
    circ.H(1).H(0)  # Hedge A wants this to be P, but B wants M
    circ.add_gate(OpType.CU1, 1.0, [0, 1])  # Gate: 6
    circ.H(1).Rz(-0.5, 0)
    circ.add_gate(OpType.CU1, 1.0, [0, 1])  # Gate: 7
    circ.H(1).H(0)
    circ.add_gate(OpType.CU1, 1.0, [0, 1])  # Gate: 8

    hyp_circ = HypergraphCircuit(circ)
    hyp_circ.vertex_neighbours = {
        i: set() for i in hyp_circ.vertex_list
    }
    hyp_circ.hyperedge_list = []
    hyp_circ.hyperedge_dict = {
        i: [] for i in hyp_circ.vertex_list
    }

    new_hedge_list = [
        [0, 2, 6],  # Hedge A
        [0, 4, 8],  # Hedge B
        [0, 3],
        [0, 5],
        [0, 7],
        [1, 2],
        [1, 3],
        [1, 4],
        [1, 5],
        [1, 6],
        [1, 7],
        [1, 8],
    ]

    for new_hedge in new_hedge_list:
        hyp_circ.add_hyperedge(new_hedge)

    placement = Placement({
        0: 0,
        1: 1,
        2: 1,
        3: 1,
        4: 1,
        5: 1,
        6: 1,
        7: 1,
        8: 1,
    })

    distribution = Distribution(
        circuit=hyp_circ,
        placement=placement,
        network=network,
    )
    assert distribution.is_valid()
    assert distribution.cost() == 5

    circ_with_dist = distribution.to_pytket_circuit()
    assert check_equivalence(
        circ, circ_with_dist, distribution.get_qubit_mapping()
    )


def test_to_pytket_circuit_with_D_embedding():

    test_network = NISQNetwork(
        server_coupling=[[0, 1], [1, 2]],
        server_qubits={0: [0], 1: [1], 2: [2]},
    )

    test_circuit = Circuit(3)

    test_circuit.add_gate(OpType.CU1, 1.0, [0, 1])
    test_circuit.add_gate(OpType.CU1, 1.0, [1, 2])
    test_circuit.add_gate(OpType.CU1, 1.0, [1, 0])

    test_hyp_circuit = HypergraphCircuit(test_circuit)

    test_hyp_circuit.vertex_neighbours = {
        i: set() for i in test_hyp_circuit.vertex_list
    }
    test_hyp_circuit.hyperedge_list = []
    test_hyp_circuit.hyperedge_dict = {
        i: [] for i in test_hyp_circuit.vertex_list
    }

    new_hyperedge_list = [
        [0, 3, 5],
        [1, 3, 5],
        [1, 4],  # D-embedded gate
        [2, 4],
    ]

    for new_hyperedge in new_hyperedge_list:
        test_hyp_circuit.add_hyperedge(new_hyperedge)

    test_placement = Placement({0: 0, 1: 1, 2: 2, 3: 0, 4: 2, 5: 0})

    distribution = Distribution(
        circuit=test_hyp_circuit,
        placement=test_placement,
        network=test_network,
    )

    circ_with_dist = distribution.to_pytket_circuit()
    assert check_equivalence(
        test_circuit, circ_with_dist, distribution.get_qubit_mapping()
    )


def test_to_pytket_circuit_mixing_H_and_D_embeddings():

    network = NISQNetwork([[0, 1], [1, 2]], {0: [0], 1: [1], 2: [2, 3]})

    placement = Placement(
        {0: 0, 1: 1, 2: 2, 3: 2, 4: 0, 5: 1, 6: 1, 7: 1, 8: 2}
    )

    circ = Circuit(4)
    circ.add_gate(OpType.CU1, 0.1234, [0, 1])  # Gate 4
    circ.H(1)
    circ.add_gate(OpType.CU1, 1.0, [1, 2])  # Gate 5, H-embedded
    circ.add_gate(OpType.CU1, 1.0, [1, 3])  # Gate 6, H-embedded
    circ.H(1)
    circ.add_gate(OpType.CU1, 0.1234, [1, 3])  # Gate 7, D-embedded
    circ.add_gate(OpType.CU1, 0.1234, [1, 2])  # Gate 8

    hyp_circ = HypergraphCircuit(circ)
    hyp_circ.hyperedge_list = []
    hyp_circ.hyperedge_dict = {v: [] for v in hyp_circ.vertex_list}
    hyp_circ.vertex_neighbours = {v: set() for v in hyp_circ.vertex_list}

    hyp_circ.add_hyperedge([0, 4])
    hyp_circ.add_hyperedge([1, 4, 8])  # Mixing H- and D-embeddings
    hyp_circ.add_hyperedge([1, 5, 6])
    hyp_circ.add_hyperedge([1, 7])
    hyp_circ.add_hyperedge([2, 5, 8])
    hyp_circ.add_hyperedge([3, 6, 7])

    distribution = Distribution(hyp_circ, placement, network)
    assert distribution.is_valid()

    circ_with_dist = distribution.to_pytket_circuit()

    assert check_equivalence(
        circ, circ_with_dist, distribution.get_qubit_mapping()
    )


def test_to_pytket_circuit_with_hyperedge_requiring_euler():
    # The circuit given below has a hyperedge between the first and last
    # CU1 gates. The gates in between can all be embedded but, to do so,
    # it is required to decompose the middle Hadamard to its Euler form
    # and squash the Rz(0.5) accordingly.

    circ = Circuit(5)
    circ.H(0)
    circ.add_gate(OpType.CU1, [0.3], [0, 1])
    circ.H(0)
    circ.Rz(0.5, 0)
    circ.add_gate(OpType.CU1, [1.0], [0, 3])
    circ.H(0)
    circ.add_gate(OpType.CU1, [1.0], [0, 4])
    circ.Rz(0.5, 0)
    circ.H(0)
    circ.add_gate(OpType.CU1, [0.8], [0, 2])
    circ.Rz(0.3, 0)
    circ.H(0)

    network = NISQNetwork([[0, 1]], {0: [0], 1: [1, 2, 3, 4]},)

    placement = Placement(
        {0: 0, 1: 1, 2: 1, 3: 1, 4: 1, 5: 1, 6: 1, 7: 1, 8: 1}
    )

    hyp_circ = HypergraphCircuit(circ)
    hyp_circ.hyperedge_list = []
    hyp_circ.hyperedge_dict = {v: [] for v in hyp_circ.vertex_list}
    hyp_circ.vertex_neighbours = {v: set() for v in hyp_circ.vertex_list}

    hyp_circ.add_hyperedge([0, 5, 8])  # Merged hyperedge
    hyp_circ.add_hyperedge([0, 6])
    hyp_circ.add_hyperedge([0, 7])
    hyp_circ.add_hyperedge([1, 5])
    hyp_circ.add_hyperedge([2, 8])
    hyp_circ.add_hyperedge([3, 6])
    hyp_circ.add_hyperedge([4, 7])

    distribution = Distribution(hyp_circ, placement, network)
    assert distribution.is_valid()

    assert check_equivalence(
        circ,
        distribution.to_pytket_circuit(),
        distribution.get_qubit_mapping(),
    )


def test_to_pytket_circuit_with_pauli_circ():
    # Randomly generated circuit of type pauli, depth 10 and 10 qubits
    with open(
        "tests/test_circuits/to_pytket_circuit/pauli_10.json", "r"
    ) as fp:
        circ = Circuit().from_dict(json.load(fp))

    DQCPass().apply(circ)

    network = NISQNetwork(
        [[2, 1], [1, 0], [1, 3], [0, 4]],
        {0: [0, 1, 2], 1: [3, 4], 2: [5, 6, 7], 3: [8], 4: [9]},
    )

    allocator = HypergraphPartitioning()
    distribution = allocator.allocate(circ, network, num_rounds=0)

    assert check_equivalence(
        circ,
        distribution.to_pytket_circuit(),
        distribution.get_qubit_mapping(),
    )


def test_to_pytket_circuit_with_random_circ():
    # Randomly generated circuit of type random, depth 6 and 6 qubits
    with open(
        "tests/test_circuits/to_pytket_circuit/random_6.json", "r"
    ) as fp:
        circ = Circuit().from_dict(json.load(fp))

    network = NISQNetwork(
        [[2, 1], [1, 0], [1, 3], [0, 4]],
        {0: [0, 1, 2], 1: [3, 4], 2: [5, 6, 7], 3: [8], 4: [9]},
    )

    allocator = HypergraphPartitioning()
    distribution = allocator.allocate(circ, network, num_rounds=0)

    assert check_equivalence(
        circ,
        distribution.to_pytket_circuit(),
        distribution.get_qubit_mapping(),
    )


def test_to_pytket_circuit_with_frac_cz_circ():
    # Randomly generated circuit of type frac_CZ, depth 10 and 10 qubits
    with open(
        "tests/test_circuits/to_pytket_circuit/frac_CZ_10.json", "r"
    ) as fp:
        circ = Circuit().from_dict(json.load(fp))

    DQCPass().apply(circ)

    network = NISQNetwork(
        [[2, 1], [1, 0], [1, 3], [0, 4]],
        {0: [0, 1, 2], 1: [3, 4], 2: [5, 6, 7], 3: [8], 4: [9]},
    )

    allocator = HypergraphPartitioning()
    distribution = allocator.allocate(circ, network, num_rounds=0)

    assert check_equivalence(
        circ,
        distribution.to_pytket_circuit(),
        distribution.get_qubit_mapping(),
    )


@pytest.mark.skip(reason="Support for teleportation has been disabled")
def test_to_pytket_circuit_with_teleportation():

    network = NISQNetwork(
        [[0, 1], [1, 2], [1, 3]], {0: [0], 1: [1], 2: [2], 3: [3]}
    )

    circ = Circuit(2).add_gate(OpType.CU1, 1.0, [0, 1]).H(1).CX(1, 0)
    dist_circ = HypergraphCircuit(circ)

    placement = Placement({0: 1, 1: 2, 2: 0, 3: 2})
    distribution = Distribution(dist_circ, placement, network)
    assert distribution.is_valid()

    circ_with_dist = distribution.to_pytket_circuit()

    test_circ = Circuit()

    server_1 = test_circ.add_q_register("server_1", 1)
    server_2 = test_circ.add_q_register("server_2", 1)

    server_0_link_0 = test_circ.add_q_register("server_0_link_edge_0", 1)
    server_0_link_2 = test_circ.add_q_register("server_0_link_edge_2", 1)
    server_1_link_2 = test_circ.add_q_register("server_1_link_edge_2", 1)
    server_2_link_1 = test_circ.add_q_register("server_2_link_edge_1", 1)

    test_circ.add_custom_gate(
        start_proc, [], [server_1[0], server_0_link_0[0]]
    )
    test_circ.add_custom_gate(
        start_proc, [], [server_2[0], server_1_link_2[0]]
    )
    test_circ.add_custom_gate(
        start_proc, [], [server_1_link_2[0], server_0_link_2[0]]
    )
    test_circ.add_gate(
        OpType.CU1, 1.0, [server_0_link_0[0], server_0_link_2[0]]
    )
    test_circ.add_custom_gate(end_proc, [], [server_0_link_0[0], server_1[0]])
    test_circ.add_custom_gate(
        end_proc, [], [server_0_link_2[0], server_1_link_2[0]]
    )
    test_circ.add_custom_gate(end_proc, [], [server_1_link_2[0], server_2[0]])
    test_circ.H(server_2[0])
    test_circ.add_custom_gate(
        telep_proc, [], [server_1[0], server_2_link_1[0]]
    )
    test_circ.CX(server_2[0], server_2_link_1[0])
    test_circ.add_custom_gate(
        telep_proc, [], [server_2_link_1[0], server_1[0]]
    )

    test_circ_command_names = [
        command.op.get_name() for command in test_circ.get_commands()
    ]
    circ_with_dist_command_names = [
        command.op.get_name() for command in circ_with_dist.get_commands()
    ]

    assert test_circ_command_names == circ_with_dist_command_names

    test_circ_command_qubits = [
        command.qubits for command in test_circ.get_commands()
    ]
    circ_with_dist_command_qubits = [
        command.qubits for command in circ_with_dist.get_commands()
    ]

    assert test_circ_command_qubits == circ_with_dist_command_qubits

    assert test_circ.q_registers == circ_with_dist.q_registers

    assert check_equivalence(
        circ, circ_with_dist, distribution.get_qubit_mapping()
    )


@pytest.mark.skip(reason="Tests a function that has been removed")
def test_to_relabeled_registers():

    circ = Circuit(3)
    circ.add_gate(OpType.CU1, 1.0, [0, 1]).H(0).add_gate(
        OpType.CU1, 1.0, [0, 1]
    )
    dist_circ = HypergraphCircuit(circ)

    placement = Placement({0: 1, 1: 2, 2: 2, 3: 0, 4: 1})
    assert dist_circ.is_placement(placement)

    circ_with_dist = dist_circ.to_relabeled_registers(placement)

    test_circ = Circuit()
    server_1 = test_circ.add_q_register("server_1", 1)
    server_2 = test_circ.add_q_register("server_2", 2)
    test_circ.add_gate(OpType.CU1, 1.0, [server_1[0], server_2[0]]).H(
        server_1[0]
    ).add_gate(OpType.CU1, 1.0, [server_1[0], server_2[0]])

    assert circ_with_dist == test_circ


def test_from_placed_circuit():
    """Tests that generation of BipartiteCircuit.from_placed_circuit() method
    functions as it should.

    Test circuits were manually verified in the packed_examples.ipynb
    example Jupyter Notebook to be correct.
    """
    seed = 27
    allocator = Random()

    for i in range(6):
        with open(
            f"tests/test_circuits/packing/networks/network{i}.pickle", "rb"
        ) as f:
            network_tuple = pickle.load(f)
        with open(
            "tests/test_circuits/packing/"
            + f"rebased_circuits/rebased_circuit{i}.pickle",
            "rb",
        ) as f:
            rebased_circuit = pickle.load(f)
        DQCPass().apply(rebased_circuit)
        network = NISQNetwork(network_tuple[0], network_tuple[1])
        distribution = allocator.allocate(rebased_circuit, network, seed=seed)
        bp_circuit = BipartiteCircuit(rebased_circuit, distribution.placement)

        with open(
            "tests/test_circuits/packing/"
            + f"qubit_mappings/qubit_mapping{i}.pickle",
            "rb",
        ) as f:
            mapping = pickle.load(f)

        assert check_equivalence(
            rebased_circuit, bp_circuit.packed_circuit, mapping
        )


def test_distribution_initialisation():

    circ = Circuit(3)
    circ.add_gate(OpType.CU1, 1.0, [0, 1]).add_gate(OpType.CU1, 1.0, [0, 2])
    dist_circ = HypergraphCircuit(circ)

    placement = Placement({0: 1, 1: 2, 2: 2, 3: 0, 4: 1})

    network = NISQNetwork(
        [[0, 1], [1, 2]],
        {0: [0, 1, 2], 1: [3, 4, 5], 2: [6, 7, 8]},
    )

    Distribution(dist_circ, placement, network)


def test_get_hyperedge_subcircuit():

    # The test circuit
    circ = Circuit(3)
    circ.add_gate(OpType.CU1, 0.1, [0, 1])  # Gate 3
    circ.Rz(0.2, 0)
    circ.H(0)
    circ.add_gate(OpType.CU1, 0.3, [1, 2])  # Gate 4
    circ.Rz(1, 0)
    circ.add_gate(OpType.CU1, 1.0, [0, 2])  # Gate 5
    circ.H(0)
    circ.add_gate(OpType.CU1, 0.4, [0, 1])  # Gate 6
    hyp_circ = HypergraphCircuit(circ)

    # The hyperedges to test
    hyp_1 = Hyperedge([1, 3, 4, 6])  # This one is in hyp_circ
    hyp_2 = Hyperedge([0, 3, 6])  # This is a merge of two (has embeddings)

    # Testing for hyp_1
    test_c = Circuit(3)
    test_c.add_gate(OpType.CU1, 0.1, [0, 1])
    test_c.add_gate(OpType.CU1, 0.3, [1, 2])
    test_c.add_gate(OpType.CU1, 0.4, [0, 1])

    assert test_c.get_commands() == hyp_circ.get_hyperedge_subcircuit(hyp_1)

    # Testing for hyp_2
    test_c = Circuit(3)
    test_c.add_gate(OpType.CU1, 0.1, [0, 1])
    test_c.Rz(0.2, 0)
    test_c.H(0)
    test_c.add_gate(OpType.CU1, 1.0, [0, 2])
    test_c.Rz(1, 0)
    test_c.H(0)
    test_c.add_gate(OpType.CU1, 0.4, [0, 1])

    assert test_c.get_commands() == hyp_circ.get_hyperedge_subcircuit(hyp_2)


def test_get_hyperedge_subcircuit_complex():
    # This test comes from a larger test that failed in
    # ``get_hyperedge_subcircuit``. It should be fixed now
    circ = Circuit(4)
    circ.add_gate(OpType.CU1, 0.1234, [1, 2])  # Gate 4
    circ.add_gate(OpType.CU1, 0.1234, [0, 2])  # Gate 5
    circ.add_gate(OpType.CU1, 0.1234, [2, 3])  # Gate 6
    circ.add_gate(OpType.CU1, 0.1234, [0, 3])  # Gate 7
    circ.H(0).H(2).Rz(0.1234, 3)
    circ.add_gate(OpType.CU1, 1.0, [0, 2])  # Gate 8
    circ.add_gate(OpType.CU1, 1.0, [0, 3])  # Gate 9
    circ.add_gate(OpType.CU1, 1.0, [1, 2])  # Gate 10
    circ.H(0).H(2).Rz(0.1234, 0)
    circ.add_gate(OpType.CU1, 0.1234, [0, 1])  # Gate 11
    circ.add_gate(OpType.CU1, 0.1234, [0, 3])  # Gate 12
    circ.add_gate(OpType.CU1, 1.0, [1, 2])  # Gate 13

    hyp_circ = HypergraphCircuit(circ)

    hedge = Hyperedge([1, 4, 10, 13])
    hyp_circ.get_hyperedge_subcircuit(hedge)
    test_c = Circuit(3)
    test_c.add_gate(OpType.CU1, 0.1234, [1, 2])  # Gate 4
    test_c.add_gate(OpType.CU1, 1.0, [1, 2])  # Gate 10
    test_c.add_gate(OpType.CU1, 0.1234, [0, 1])  # Gate 11
    test_c.add_gate(OpType.CU1, 1.0, [1, 2])  # Gate 13

    assert test_c.get_commands() == hyp_circ.get_hyperedge_subcircuit(hedge)


def test_requires_h_embedded_cu1():

    circ = Circuit(4)
    circ.add_gate(OpType.CU1, 0.1234, [1, 2])
    circ.add_gate(OpType.CU1, 0.1234, [0, 2])
    circ.add_gate(OpType.CU1, 0.1234, [2, 3])
    circ.add_gate(OpType.CU1, 0.1234, [0, 3])
    circ.H(0).H(2).Rz(0.1234, 3)
    circ.add_gate(OpType.CU1, 1.0, [0, 2])
    circ.add_gate(OpType.CU1, 1.0, [0, 3])
    circ.add_gate(OpType.CU1, 1.0, [1, 2])
    circ.H(0).H(2).Rz(0.1234, 0)
    circ.add_gate(OpType.CU1, 0.1234, [0, 1])
    circ.add_gate(OpType.CU1, 0.1234, [0, 3])
    circ.add_gate(OpType.CU1, 1.0, [1, 2])

    # The initial hyperedges do not have embeddings
    hyp_circ = HypergraphCircuit(circ)
    for hyperedge in hyp_circ.hyperedge_list:
        assert not hyp_circ.requires_h_embedded_cu1(hyperedge)

    # Consider some merged hyperedges
    hyp_0 = Hyperedge([0, 5, 7, 11, 12])
    hyp_2 = Hyperedge([2, 4, 5, 6, 13])
    hyp_3 = Hyperedge([3, 6, 7, 9, 12])
    assert hyp_circ.requires_h_embedded_cu1(hyp_0)
    assert hyp_circ.requires_h_embedded_cu1(hyp_2)
    assert not hyp_circ.requires_h_embedded_cu1(hyp_3)


def test_get_vertex_to_command_index_map():
    test_circuit = Circuit(6)
    # This test circuit is comprised of sections
    # designed to test various things

    # Test that hyperedges on different servers are split
    # Test that hyperedges split by (anti)diagonal gates
    # are merged
    cz = Op.create(OpType.CU1, 1)
    test_circuit.add_gate(cz, [0, 2])
    test_circuit.add_gate(cz, [0, 4])
    test_circuit.Rz(1.0, 0).H(0).Rz(1.0, 0).H(0)
    test_circuit.add_gate(cz, [0, 5])
    test_circuit.add_gate(cz, [0, 3])

    # Test we can embed two CU1s with no Hadamard
    # one Hadamard and two Hadamards
    # S gates inserted to ensure angle of phase gates
    # sum to integer
    test_circuit.H(0)
    test_circuit.Rz(0.5, 0)
    test_circuit.add_gate(cz, [0, 2])
    test_circuit.Rz(0.5, 0)  # 0 H
    test_circuit.add_gate(cz, [0, 3])
    test_circuit.H(0)  # 1 H
    test_circuit.add_gate(cz, [0, 2])  # NOT mergeable
    test_circuit.Rz(0.5, 0)
    test_circuit.H(0)  # 2 H
    test_circuit.Rz(0.27, 0)  # Random phase that should have no effect
    test_circuit.H(0)
    test_circuit.add_gate(cz, [0, 2])
    test_circuit.H(0)
    test_circuit.add_gate(cz, [0, 3])  # This gate is mergeable

    # Test that local and 3rd party server CU1s break embeddability
    test_circuit.H(0)
    test_circuit.add_gate(cz, [0, 1])  # Local CU1
    test_circuit.H(0)
    test_circuit.add_gate(cz, [0, 2])  # NOT mergeable
    test_circuit.H(0)
    test_circuit.add_gate(cz, [0, 4])  # 3rd party CU1
    test_circuit.H(0)
    test_circuit.add_gate(cz, [0, 2])  # NOT mergeable

    # Test that conflicts are identified correctly
    test_circuit.H(0).H(2)
    test_circuit.add_gate(cz, [0, 2])
    test_circuit.H(0).H(2)
    test_circuit.add_gate(cz, [0, 2])

    hypergraph_circuit = HypergraphCircuit(test_circuit)
    commands = test_circuit.get_commands()
    cu1_command_indices = [
        i
        for i, command in enumerate(commands)
        if command.op.type == OpType.CU1
    ]
    vertex_to_command_index_reference = {
        i + len(test_circuit.qubits): cu1_command_indices[i]
        for i in range(len(cu1_command_indices))
    }
    assert (
        hypergraph_circuit.get_vertex_to_command_index_map()
        == vertex_to_command_index_reference
    )<|MERGE_RESOLUTION|>--- conflicted
+++ resolved
@@ -1122,15 +1122,11 @@
 
     assert distribution.cost() == 8
     assert distribution.circuit.hyperedge_list == ideal_hyperedge_list
-<<<<<<< HEAD
-    distribution.to_pytket_circuit()
-=======
 
     circ_with_dist = distribution.to_pytket_circuit()
     assert check_equivalence(
         test_circuit, circ_with_dist, distribution.get_qubit_mapping()
     )
->>>>>>> 39217b5a
 
 
 def test_to_pytket_circuit_M_P_choice_collision():
