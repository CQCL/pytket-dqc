--- conflicted
+++ resolved
@@ -904,14 +904,6 @@
 
 def test_vertex_cover_embedding_boundary_failure():
     # Originally a failing test discovered by Dan.
-<<<<<<< HEAD
-    # Fixed by PR #71
-
-    with open("tests/test_circuits/vertex_cover_assert_circuit.json", 'r') as fp:
-        circ = Circuit().from_dict(json.load(fp))
-
-    with open("tests/test_circuits/vertex_cover_assert_architecture.json", 'r') as fp:
-=======
     # Fixed by PR #72
 
     with open(
@@ -922,18 +914,13 @@
     with open(
         "tests/test_circuits/vertex_cover_assert_architecture.json", 'r'
     ) as fp:
->>>>>>> 82e6d144
         network = NISQNetwork.from_dict(json.load(fp))
 
     DQCPass().apply(circ)
 
-<<<<<<< HEAD
-    distribution = HypergraphPartitioning().allocate(circ, network, seed=0, num_rounds=0)
-=======
     distribution = HypergraphPartitioning().allocate(
         circ, network, seed=0, num_rounds=0
     )
->>>>>>> 82e6d144
     VertexCover().refine(distribution, vertex_cover_alg='networkx')
 
     pytket_circ = distribution.to_pytket_circuit()
