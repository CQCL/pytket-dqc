--- conflicted
+++ resolved
@@ -4,271 +4,18 @@
 from pytket_dqc import Distribution
 from pytket_dqc.circuits import HypergraphCircuit
 from pytket_dqc.circuits.hypergraph import Hyperedge
-<<<<<<< HEAD
 from pytket_dqc.placement import Placement
 from pytket_dqc.utils import check_equivalence, DQCPass
 from pytket_dqc.networks import NISQNetwork
-from pytket_dqc.refiners.vertex_cover import (
-    VertexCover,
-    get_min_covers,
-)
-from pytket_dqc.refiners import SequentialDTypeMerge
-
-
-def test_min_covers():
-    edges = [(0,1), (0,2), (0,5), (1,3), (1,4), (2,5), (3,4), (4,5)]
-    covers = [
-        {0,1,2,4},
-        {0,1,5,3},
-        {0,1,5,4},
-        {0,3,4,2},
-        {0,3,4,5},
-        {1,2,5,3},
-        {1,2,5,4},
-    ]
-    assert sorted(covers) == sorted(get_min_covers(edges))
-
-    edges = [(0,1), (0,2), (0,5), (1,3), (1,4), (2,4), (3,4), (4,5)]
-    covers = [
-        {0,1,4},
-        {0,3,4},
-    ]
-    assert sorted(covers) == sorted(get_min_covers(edges))
-
-
-def test_vertex_cover_refiner_empty():
-
-    network = NISQNetwork([[0,1]], {0: [0, 1], 1: [2]})
-
-    circ = Circuit(2)
-
-    hyp_circ = HypergraphCircuit(circ)
-    placement = Placement({0: 0, 1: 0, 2: 0})
-
-    distribution = Distribution(
-        circuit=hyp_circ, placement=placement, network=network)
-
-    VertexCover().refine(distribution, vertex_cover_alg="all_brute_force")
-
-    pytket_circ = distribution.to_pytket_circuit()
-
-    assert check_equivalence(
-        circ, pytket_circ, distribution.get_qubit_mapping()
-    )
-
-
-def test_vertex_cover_refiner_trivial():
-
-    network = NISQNetwork([[0,1]], {0: [0, 1], 1: [2]})
-
-    circ = Circuit(2)
-    circ.add_gate(OpType.CU1, 1.0, [0, 1])
-
-    hyp_circ = HypergraphCircuit(circ)
-    placement = Placement({0: 0, 1: 0, 2: 0})
-
-    distribution = Distribution(
-        circuit=hyp_circ, placement=placement, network=network)
-
-    VertexCover().refine(distribution, vertex_cover_alg="all_brute_force")
-
-    pytket_circ = distribution.to_pytket_circuit()
-
-    assert check_equivalence(
-        circ, pytket_circ, distribution.get_qubit_mapping()
-    )
-
-
-def test_vertex_cover_refiner_simple():
-    network = NISQNetwork(
-        [[2, 1], [1, 0], [1, 3], [0, 4]],
-        {0: [0], 1: [1], 2: [2], 3: [3], 4: [4, 5]},
-    )
-
-    circ = (
-        Circuit(3)
-        .add_gate(OpType.CU1, 0.3, [0, 1])
-        .H(0)
-        .Rz(1.0, 0)
-        .H(0)
-        .add_gate(OpType.CU1, 0.8, [0, 2])
-    )
-    hyp_circ = HypergraphCircuit(circ)
-    placement = Placement({0: 0, 1: 4, 2: 4})
-    distribution = Distribution(
-        circuit=hyp_circ, placement=placement, network=network)
-
-    VertexCover().refine(distribution, vertex_cover_alg="all_brute_force")
-
-    pytket_circ = distribution.to_pytket_circuit()
-
-    assert check_equivalence(
-        circ, pytket_circ, distribution.get_qubit_mapping()
-    )
-
-
-def test_vertex_cover_refiner_complex_1():
-
-    network = NISQNetwork(
-        server_coupling=[[0, 1], [1, 2], [1, 3]],
-        server_qubits={0: [0], 1: [1], 2: [2], 3: [3]}
-    )
-
-    circ = Circuit(4)
-    circ.add_gate(OpType.CU1, 1.0, [0, 2])
-    circ.Rz(0.3, 0)
-    circ.add_gate(OpType.CU1, 1.0, [0, 1])
-    circ.H(2)
-    circ.add_gate(OpType.CU1, 1.0, [3, 2])
-    circ.H(2)
-    circ.H(0)
-    circ.add_gate(OpType.CU1, 1.0, [0, 2])
-    circ.add_gate(OpType.CU1, 1.0, [3, 0])
-    circ.H(0)
-    circ.add_gate(OpType.CU1, 1.0, [1, 0])
-
-    hyp_circ = HypergraphCircuit(circ)
-    placement = Placement({0: 0, 1: 1, 2: 2, 3: 3})
-    distribution = Distribution(
-        circuit=hyp_circ, placement=placement, network=network)
-
-    VertexCover().refine(distribution, vertex_cover_alg="all_brute_force")
-
-    pytket_circ = distribution.to_pytket_circuit()
-
-    assert check_equivalence(
-        circ, pytket_circ, distribution.get_qubit_mapping()
-    )
-
-
-def test_vertex_cover_refiner_complex_2():
-    network = NISQNetwork(
-        [[0, 1], [0, 2], [0, 3], [3, 4]],
-        {0: [0], 1: [1, 2], 2: [3, 4], 3: [7], 4: [5, 6]},
-    )
-
-    circ = Circuit(4)
-    circ.add_gate(OpType.CU1, 0.1234, [1, 2])
-    circ.add_gate(OpType.CU1, 0.1234, [0, 2])
-    circ.add_gate(OpType.CU1, 0.1234, [2, 3])
-    circ.add_gate(OpType.CU1, 0.1234, [0, 3])
-    circ.H(0).H(2).Rz(0.1234, 3)
-    circ.add_gate(OpType.CU1, 1.0, [0, 2])
-    circ.add_gate(OpType.CU1, 1.0, [0, 3])
-    circ.add_gate(OpType.CU1, 1.0, [1, 2])
-    circ.H(0).H(2).Rz(0.1234, 0)
-    circ.add_gate(OpType.CU1, 0.1234, [0, 1])
-    circ.add_gate(OpType.CU1, 0.1234, [0, 3])
-    circ.add_gate(OpType.CU1, 1.0, [1, 2])
-
-    hyp_circ = HypergraphCircuit(circ)
-    placement = Placement({0: 1, 1: 1, 2: 2, 3: 4})
-    distribution = Distribution(
-        circuit=hyp_circ, placement=placement, network=network)
-
-    VertexCover().refine(distribution, vertex_cover_alg="all_brute_force")
-
-    pytket_circ = distribution.to_pytket_circuit()
-
-    assert check_equivalence(
-        circ, pytket_circ, distribution.get_qubit_mapping()
-    )
-
-
-def test_vertex_cover_refiner_pauli_circ():
-    # Randomly generated circuit of type pauli, depth 10 and 10 qubits
-    with open(
-        "tests/test_circuits/to_pytket_circuit/pauli_10.json", "r"
-    ) as fp:
-        circ = Circuit().from_dict(json.load(fp))
-
-    DQCPass().apply(circ)
-
-    network = NISQNetwork(
-        [[2, 1], [1, 0], [1, 3], [0, 4]],
-        {0: [0, 1, 2], 1: [3, 4], 2: [5, 6, 7], 3: [8], 4: [9]},
-    )
-
-    hyp_circ = HypergraphCircuit(circ)
-    placement = Placement({0: 0, 1: 0, 2: 0, 3: 1, 4: 1, 5: 2, 6: 2, 7: 2, 8: 3, 9: 4})
-    distribution = Distribution(
-        circuit=hyp_circ, placement=placement, network=network)
-
-    VertexCover().refine(distribution, vertex_cover_alg="all_brute_force")
-
-    pytket_circ = distribution.to_pytket_circuit()
-
-    assert check_equivalence(
-        circ, pytket_circ, distribution.get_qubit_mapping()
-    )
-
-
-def test_vertex_cover_refiner_random_circ():
-    # Randomly generated circuit of type random, depth 6 and 6 qubits
-    with open(
-        "tests/test_circuits/to_pytket_circuit/random_6.json", "r"
-    ) as fp:
-        circ = Circuit().from_dict(json.load(fp))
-
-    DQCPass().apply(circ)
-
-    network = NISQNetwork(
-        [[2, 1], [1, 0], [1, 3], [0, 4]],
-        {0: [0, 1, 2], 1: [3, 4], 2: [5, 6, 7], 3: [8], 4: [9]},
-    )
-
-    hyp_circ = HypergraphCircuit(circ)
-    placement = Placement({0: 0, 1: 4, 2: 3, 3: 2, 4: 1, 5: 2})
-    distribution = Distribution(
-        circuit=hyp_circ, placement=placement, network=network)
-
-    VertexCover().refine(distribution, vertex_cover_alg="all_brute_force")
-
-    pytket_circ = distribution.to_pytket_circuit()
-
-    assert check_equivalence(
-        circ, pytket_circ, distribution.get_qubit_mapping()
-    )
-
-
-def test_vertex_cover_refiner_frac_CZ_circ():
-    # Randomly generated circuit of type frac_CZ, depth 10 and 10 qubits
-    with open(
-        "tests/test_circuits/to_pytket_circuit/frac_CZ_10.json", "r"
-    ) as fp:
-        circ = Circuit().from_dict(json.load(fp))
-
-    DQCPass().apply(circ)
-
-    network = NISQNetwork(
-        [[2, 1], [1, 0], [1, 3], [0, 4]],
-        {0: [0, 1, 2], 1: [3, 4], 2: [5, 6, 7], 3: [8], 4: [9]},
-    )
-
-    hyp_circ = HypergraphCircuit(circ)
-    placement = Placement({0: 0, 1: 0, 2: 0, 3: 1, 4: 1, 5: 2, 6: 2, 7: 2, 8: 3, 9: 4})
-    distribution = Distribution(
-        circuit=hyp_circ, placement=placement, network=network)
-
-    VertexCover().refine(distribution, vertex_cover_alg="all_brute_force")
-
-    pytket_circ = distribution.to_pytket_circuit()
-
-    assert check_equivalence(
-        circ, pytket_circ, distribution.get_qubit_mapping()
-    )
-
-
-def test_sequential_merge_d_type_backwards_meregable():
-    # Note that this test identifies the limits of SequentialDTypeMerge.
-    # In particular there are hyperedges which could be merged
-    # but are missed by this greedy approach.
-=======
 from pytket_dqc.refiners import (
     NeighbouringDTypeMerge,
     IntertwinedDTypeMerge,
     RepeatRefiner,
     SequenceRefiner,
+)
+from pytket_dqc.refiners.vertex_cover import (
+    VertexCover,
+    get_min_covers,
 )
 
 
@@ -328,8 +75,7 @@
 )
 
 
-def test_to_pytket_backwards_meregable():
->>>>>>> b35b4922
+def test_to_pytket_backwards_mergeable():
 
     test_hyp_circuit = HypergraphCircuit(intertwined_test_circuit)
 
@@ -355,7 +101,7 @@
     distribution.to_pytket_circuit()
 
 
-def test_sequence_merge_d_type_backwards_meregable():
+def test_sequence_merge_d_type_backwards_mergeable():
 
     test_hyp_circuit = HypergraphCircuit(intertwined_test_circuit)
 
@@ -441,7 +187,7 @@
     ]
 
 
-def test_intertwined_merge_d_type_backwards_meregable():
+def test_intertwined_merge_d_type_backwards_mergeable():
 
     test_hyp_circuit = HypergraphCircuit(intertwined_test_circuit)
 
@@ -764,4 +510,248 @@
     refinement_made = refiner.refine(distribution)
     assert not refinement_made
 
-    assert distribution.circuit.hyperedge_list == hyperedge_list+    assert distribution.circuit.hyperedge_list == hyperedge_list
+
+
+def test_min_covers():
+    edges = [(0,1), (0,2), (0,5), (1,3), (1,4), (2,5), (3,4), (4,5)]
+    covers = [
+        {0,1,2,4},
+        {0,1,5,3},
+        {0,1,5,4},
+        {0,3,4,2},
+        {0,3,4,5},
+        {1,2,5,3},
+        {1,2,5,4},
+    ]
+    assert sorted(covers) == sorted(get_min_covers(edges))
+
+    edges = [(0,1), (0,2), (0,5), (1,3), (1,4), (2,4), (3,4), (4,5)]
+    covers = [
+        {0,1,4},
+        {0,3,4},
+    ]
+    assert sorted(covers) == sorted(get_min_covers(edges))
+
+
+def test_vertex_cover_refiner_empty():
+
+    network = NISQNetwork([[0,1]], {0: [0, 1], 1: [2]})
+
+    circ = Circuit(2)
+
+    hyp_circ = HypergraphCircuit(circ)
+    placement = Placement({0: 0, 1: 0, 2: 0})
+
+    distribution = Distribution(
+        circuit=hyp_circ, placement=placement, network=network)
+
+    VertexCover().refine(distribution, vertex_cover_alg="all_brute_force")
+
+    pytket_circ = distribution.to_pytket_circuit()
+
+    assert check_equivalence(
+        circ, pytket_circ, distribution.get_qubit_mapping()
+    )
+
+
+def test_vertex_cover_refiner_trivial():
+
+    network = NISQNetwork([[0,1]], {0: [0, 1], 1: [2]})
+
+    circ = Circuit(2)
+    circ.add_gate(OpType.CU1, 1.0, [0, 1])
+
+    hyp_circ = HypergraphCircuit(circ)
+    placement = Placement({0: 0, 1: 0, 2: 0})
+
+    distribution = Distribution(
+        circuit=hyp_circ, placement=placement, network=network)
+
+    VertexCover().refine(distribution, vertex_cover_alg="all_brute_force")
+
+    pytket_circ = distribution.to_pytket_circuit()
+
+    assert check_equivalence(
+        circ, pytket_circ, distribution.get_qubit_mapping()
+    )
+
+
+def test_vertex_cover_refiner_simple():
+    network = NISQNetwork(
+        [[2, 1], [1, 0], [1, 3], [0, 4]],
+        {0: [0], 1: [1], 2: [2], 3: [3], 4: [4, 5]},
+    )
+
+    circ = (
+        Circuit(3)
+        .add_gate(OpType.CU1, 0.3, [0, 1])
+        .H(0)
+        .Rz(1.0, 0)
+        .H(0)
+        .add_gate(OpType.CU1, 0.8, [0, 2])
+    )
+    hyp_circ = HypergraphCircuit(circ)
+    placement = Placement({0: 0, 1: 4, 2: 4})
+    distribution = Distribution(
+        circuit=hyp_circ, placement=placement, network=network)
+
+    VertexCover().refine(distribution, vertex_cover_alg="all_brute_force")
+
+    pytket_circ = distribution.to_pytket_circuit()
+
+    assert check_equivalence(
+        circ, pytket_circ, distribution.get_qubit_mapping()
+    )
+
+
+def test_vertex_cover_refiner_complex_1():
+
+    network = NISQNetwork(
+        server_coupling=[[0, 1], [1, 2], [1, 3]],
+        server_qubits={0: [0], 1: [1], 2: [2], 3: [3]}
+    )
+
+    circ = Circuit(4)
+    circ.add_gate(OpType.CU1, 1.0, [0, 2])
+    circ.Rz(0.3, 0)
+    circ.add_gate(OpType.CU1, 1.0, [0, 1])
+    circ.H(2)
+    circ.add_gate(OpType.CU1, 1.0, [3, 2])
+    circ.H(2)
+    circ.H(0)
+    circ.add_gate(OpType.CU1, 1.0, [0, 2])
+    circ.add_gate(OpType.CU1, 1.0, [3, 0])
+    circ.H(0)
+    circ.add_gate(OpType.CU1, 1.0, [1, 0])
+
+    hyp_circ = HypergraphCircuit(circ)
+    placement = Placement({0: 0, 1: 1, 2: 2, 3: 3})
+    distribution = Distribution(
+        circuit=hyp_circ, placement=placement, network=network)
+
+    VertexCover().refine(distribution, vertex_cover_alg="all_brute_force")
+
+    pytket_circ = distribution.to_pytket_circuit()
+
+    assert check_equivalence(
+        circ, pytket_circ, distribution.get_qubit_mapping()
+    )
+
+
+def test_vertex_cover_refiner_complex_2():
+    network = NISQNetwork(
+        [[0, 1], [0, 2], [0, 3], [3, 4]],
+        {0: [0], 1: [1, 2], 2: [3, 4], 3: [7], 4: [5, 6]},
+    )
+
+    circ = Circuit(4)
+    circ.add_gate(OpType.CU1, 0.1234, [1, 2])
+    circ.add_gate(OpType.CU1, 0.1234, [0, 2])
+    circ.add_gate(OpType.CU1, 0.1234, [2, 3])
+    circ.add_gate(OpType.CU1, 0.1234, [0, 3])
+    circ.H(0).H(2).Rz(0.1234, 3)
+    circ.add_gate(OpType.CU1, 1.0, [0, 2])
+    circ.add_gate(OpType.CU1, 1.0, [0, 3])
+    circ.add_gate(OpType.CU1, 1.0, [1, 2])
+    circ.H(0).H(2).Rz(0.1234, 0)
+    circ.add_gate(OpType.CU1, 0.1234, [0, 1])
+    circ.add_gate(OpType.CU1, 0.1234, [0, 3])
+    circ.add_gate(OpType.CU1, 1.0, [1, 2])
+
+    hyp_circ = HypergraphCircuit(circ)
+    placement = Placement({0: 1, 1: 1, 2: 2, 3: 4})
+    distribution = Distribution(
+        circuit=hyp_circ, placement=placement, network=network)
+
+    VertexCover().refine(distribution, vertex_cover_alg="all_brute_force")
+
+    pytket_circ = distribution.to_pytket_circuit()
+
+    assert check_equivalence(
+        circ, pytket_circ, distribution.get_qubit_mapping()
+    )
+
+
+def test_vertex_cover_refiner_pauli_circ():
+    # Randomly generated circuit of type pauli, depth 10 and 10 qubits
+    with open(
+        "tests/test_circuits/to_pytket_circuit/pauli_10.json", "r"
+    ) as fp:
+        circ = Circuit().from_dict(json.load(fp))
+
+    DQCPass().apply(circ)
+
+    network = NISQNetwork(
+        [[2, 1], [1, 0], [1, 3], [0, 4]],
+        {0: [0, 1, 2], 1: [3, 4], 2: [5, 6, 7], 3: [8], 4: [9]},
+    )
+
+    hyp_circ = HypergraphCircuit(circ)
+    placement = Placement({0: 0, 1: 0, 2: 0, 3: 1, 4: 1, 5: 2, 6: 2, 7: 2, 8: 3, 9: 4})
+    distribution = Distribution(
+        circuit=hyp_circ, placement=placement, network=network)
+
+    VertexCover().refine(distribution, vertex_cover_alg="all_brute_force")
+
+    pytket_circ = distribution.to_pytket_circuit()
+
+    assert check_equivalence(
+        circ, pytket_circ, distribution.get_qubit_mapping()
+    )
+
+
+def test_vertex_cover_refiner_random_circ():
+    # Randomly generated circuit of type random, depth 6 and 6 qubits
+    with open(
+        "tests/test_circuits/to_pytket_circuit/random_6.json", "r"
+    ) as fp:
+        circ = Circuit().from_dict(json.load(fp))
+
+    DQCPass().apply(circ)
+
+    network = NISQNetwork(
+        [[2, 1], [1, 0], [1, 3], [0, 4]],
+        {0: [0, 1, 2], 1: [3, 4], 2: [5, 6, 7], 3: [8], 4: [9]},
+    )
+
+    hyp_circ = HypergraphCircuit(circ)
+    placement = Placement({0: 0, 1: 4, 2: 3, 3: 2, 4: 1, 5: 2})
+    distribution = Distribution(
+        circuit=hyp_circ, placement=placement, network=network)
+
+    VertexCover().refine(distribution, vertex_cover_alg="all_brute_force")
+
+    pytket_circ = distribution.to_pytket_circuit()
+
+    assert check_equivalence(
+        circ, pytket_circ, distribution.get_qubit_mapping()
+    )
+
+
+def test_vertex_cover_refiner_frac_CZ_circ():
+    # Randomly generated circuit of type frac_CZ, depth 10 and 10 qubits
+    with open(
+        "tests/test_circuits/to_pytket_circuit/frac_CZ_10.json", "r"
+    ) as fp:
+        circ = Circuit().from_dict(json.load(fp))
+
+    DQCPass().apply(circ)
+
+    network = NISQNetwork(
+        [[2, 1], [1, 0], [1, 3], [0, 4]],
+        {0: [0, 1, 2], 1: [3, 4], 2: [5, 6, 7], 3: [8], 4: [9]},
+    )
+
+    hyp_circ = HypergraphCircuit(circ)
+    placement = Placement({0: 0, 1: 0, 2: 0, 3: 1, 4: 1, 5: 2, 6: 2, 7: 2, 8: 3, 9: 4})
+    distribution = Distribution(
+        circuit=hyp_circ, placement=placement, network=network)
+
+    VertexCover().refine(distribution, vertex_cover_alg="all_brute_force")
+
+    pytket_circ = distribution.to_pytket_circuit()
+
+    assert check_equivalence(
+        circ, pytket_circ, distribution.get_qubit_mapping()
+    )