from pytket_dqc.networks import NISQNetwork, ServerNetwork
from pytket.placement import NoiseAwarePlacement  # type:ignore
from pytket.architecture import Architecture  # type:ignore
from pytket.circuit import Node  # type:ignore
import pytest
from pytket_dqc.placement import Placement
from pytket_dqc import HypergraphCircuit
from pytket import Circuit


def test_can_implement():

    from pytket_dqc import NISQNetwork

    server_coupling = [[0, 1]]
    server_qubits = {
        0: [0, 1],
        1: [2],
    }
    network = NISQNetwork(server_coupling, server_qubits)

<<<<<<< HEAD
    large_circ = Circuit(4).CRz(1.0, 0, 1).CRz(1.0, 1, 2).CRz(1.0, 2, 3)
    large_dist_circ = DistributedCircuit(large_circ)

    small_circ = Circuit(2).CRz(1.0, 0, 1)
    small_dist_circ = DistributedCircuit(small_circ)
=======
    large_circ = Circuit(4).CZ(0, 1).CZ(1, 2).CZ(2, 3)
    large_dist_circ = HypergraphCircuit(large_circ)

    small_circ = Circuit(2).CZ(0, 1)
    small_dist_circ = HypergraphCircuit(small_circ)
>>>>>>> 271b6df4

    assert not network.can_implement(large_dist_circ)
    assert network.can_implement(small_dist_circ)


def test_nisq_get_architecture():

    med_network = NISQNetwork([[0, 1], [0, 2]], {0: [0], 1: [1], 2: [2, 3]})
    med_arch = Architecture(
        [(Node(2), Node(3)), (Node(2), Node(0)), (Node(0), Node(1))])
    arc, node_qubit_map = med_network.get_architecture()
    assert arc == med_arch
    assert node_qubit_map == {Node(0): 0, Node(1): 1, Node(2): 2, Node(3): 3}


@pytest.mark.skip(reason="This test needs to be fixed.")
def test_nisq_get_placer():

    med_network = NISQNetwork([[0, 1], [0, 2]], {0: [0], 1: [1], 2: [2, 3]})
    med_arch = Architecture(
        [(Node(2), Node(3)), (Node(2), Node(0)), (Node(0), Node(1))])
    link_errors = {
        (Node(2), Node(3)): 0,
        (Node(2), Node(0)): 1,
        (Node(0), Node(1)): 1,
    }
    placer = NoiseAwarePlacement(arc=med_arch, link_errors=link_errors)
    assert med_network.get_placer() == placer


def test_nisq_draw():
    network = NISQNetwork([[0, 1], [0, 2], [2, 3]], {
                          0: [0, 1], 1: [2, 3, 4], 2: [5, 6, 7, 8], 3: [9]})
    network.draw_nisq_network()


def test_nisq_get_nx():
    network = NISQNetwork(
        [[0, 1], [0, 2]], {0: [0, 1, 2], 1: [3, 4, 5], 2: [6, 7, 8, 9]})

    G_full = network.get_nisq_nx()
    G_server = network.get_server_nx()

    assert list(G_full.edges()) == [(0, 1), (0, 2), (0, 3), (0, 6), (1, 2), (
        3, 4), (3, 5), (4, 5), (6, 7), (6, 8), (6, 9), (7, 8), (7, 9), (8, 9)]
    assert list(G_server.edges()) == [(0, 1), (0, 2)]


def test_server_get_nx():

    server_network = ServerNetwork([[0, 1], [0, 2], [1, 2]])
    G = server_network.get_server_nx()
    assert list(G.edges()) == [(0, 1), (0, 2), (1, 2)]


def test_get_server_list():

    large_network = NISQNetwork([[0, 1], [0, 2], [1, 2]], {
                                0: [0, 1, 2], 1: [3, 4, 5], 2: [6, 7, 8, 9]})
    small_network = NISQNetwork([[0, 1]], {0: [0, 1], 1: [2, 3, 4]})

    assert small_network.get_server_list() == [0, 1]
    assert large_network.get_server_list() == [0, 1, 2]


def test_server_network_is_placement():

    large_network = ServerNetwork([[0, 1], [0, 2], [1, 2]])
    small_network = ServerNetwork([[0, 1]])

    placement_one = Placement({0: 1, 1: 1, 2: 1, 3: 0, 4: 1, 5: 1, 6: 1})
    placement_two = Placement({0: 2, 1: 2, 2: 2})
    placement_three = Placement({0: 0, 1: 0, 2: 0})
    placement_four = Placement({0: 0, 1: 0, 2: 0, 3: 0})
    placement_five = Placement({0: 2, 1: 2, 2: 3})

    assert large_network.is_placement(placement_one)
    assert large_network.is_placement(placement_two)
    assert large_network.is_placement(placement_three)
    assert large_network.is_placement(placement_four)
    assert not large_network.is_placement(placement_five)
    assert small_network.is_placement(placement_one)
    assert not small_network.is_placement(placement_two)<|MERGE_RESOLUTION|>--- conflicted
+++ resolved
@@ -19,19 +19,11 @@
     }
     network = NISQNetwork(server_coupling, server_qubits)
 
-<<<<<<< HEAD
     large_circ = Circuit(4).CRz(1.0, 0, 1).CRz(1.0, 1, 2).CRz(1.0, 2, 3)
-    large_dist_circ = DistributedCircuit(large_circ)
+    large_dist_circ = HypergraphCircuit(large_circ)
 
     small_circ = Circuit(2).CRz(1.0, 0, 1)
-    small_dist_circ = DistributedCircuit(small_circ)
-=======
-    large_circ = Circuit(4).CZ(0, 1).CZ(1, 2).CZ(2, 3)
-    large_dist_circ = HypergraphCircuit(large_circ)
-
-    small_circ = Circuit(2).CZ(0, 1)
     small_dist_circ = HypergraphCircuit(small_circ)
->>>>>>> 271b6df4
 
     assert not network.can_implement(large_dist_circ)
     assert network.can_implement(small_dist_circ)
