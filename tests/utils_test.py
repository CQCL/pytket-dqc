--- conflicted
+++ resolved
@@ -32,15 +32,8 @@
     network = NISQNetwork([[0, 1], [0, 2]], {0: [0], 1: [1], 2: [2]})
 
     circ = Circuit(2)
-<<<<<<< HEAD
     circ.add_gate(OpType.CU1, 1.0, [0, 1]).H(0).Rz(
         0.3, 0).H(0).add_gate(OpType.CU1, 1.0, [0, 1])
-=======
-    circ.add_gate(OpType.CU1, 1.0, [0, 1]).H(0).Rz(0.3, 0).H(0).add_gate(
-        OpType.CU1, 1.0, [0, 1]
-    )
-    dist_circ = HypergraphCircuit(circ)
->>>>>>> cdfca519
 
     placement = Placement({0: 1, 1: 2, 2: 0, 3: 0})
     distribution = Distribution(HypergraphCircuit(circ), placement, network)
