--- conflicted
+++ resolved
@@ -6,15 +6,9 @@
     evicted_gate_count,
 )
 from pytket import Circuit
-<<<<<<< HEAD
-from pytket_dqc.circuits import DistributedCircuit
+from pytket_dqc.circuits import HypergraphCircuit
 from pytket_dqc.networks import NISQNetwork
-from pytket_dqc.distributors import Brute
-=======
-from pytket_dqc.circuits import HypergraphCircuit
-from pytket_dqc.networks import NISQNetwork, AllToAll
 from pytket_dqc.allocators import Brute
->>>>>>> 271b6df4
 from pytket_dqc.placement import Placement
 import networkx as nx  # type: ignore
 from sympy import Symbol  # type: ignore
@@ -88,56 +82,8 @@
     with open(
         "tests/test_circuits/pauli_6.json", "r"
     ) as fp:
-<<<<<<< HEAD
         circ = Circuit().from_dict(json.load(fp))
-=======
-        pauli_circ = HypergraphCircuit(Circuit().from_dict(json.load(fp)))
-    placement = Placement(
-        {
-            0: 2,
-            1: 2,
-            2: 1,
-            3: 1,
-            4: 0,
-            5: 0,
-            6: 2,
-            7: 0,
-            8: 1,
-            9: 2,
-            10: 2,
-            11: 1,
-            12: 0,
-            13: 0,
-            14: 1,
-            15: 2,
-            16: 2,
-            17: 2,
-            18: 1,
-            19: 0,
-            20: 1,
-            21: 1,
-            22: 2,
-            23: 2,
-            24: 2,
-            25: 2,
-            26: 1,
-            27: 1,
-            28: 2,
-            29: 2,
-            30: 2,
-            31: 2,
-            32: 0,
-            33: 2,
-            34: 2,
-            35: 2,
-            36: 0,
-            37: 2,
-            38: 2,
-            39: 2,
-        }
-    )
-    pauli_final = pauli_circ.to_pytket_circuit(placement, network)
->>>>>>> 271b6df4
+
     # Comparing against calculation by hand
     assert ebit_memory_required(circ) == {0: 0, 1: 2, 2: 3}
 
@@ -145,40 +91,8 @@
     with open(
         "tests/test_circuits/frac_CZ_6.json", "r"
     ) as fp:
-<<<<<<< HEAD
         circ = Circuit().from_dict(json.load(fp))
-=======
-        frac_CZ_circ = HypergraphCircuit(Circuit().from_dict(json.load(fp)))
-    placement = Placement(
-        {
-            0: 1,
-            1: 2,
-            2: 0,
-            3: 1,
-            4: 0,
-            5: 2,
-            6: 1,
-            7: 1,
-            8: 1,
-            9: 1,
-            10: 2,
-            11: 0,
-            12: 1,
-            13: 1,
-            14: 1,
-            15: 1,
-            16: 2,
-            17: 1,
-            18: 1,
-            19: 1,
-            20: 1,
-            21: 1,
-            22: 1,
-            23: 1,
-        }
-    )
-    frac_CZ_final = frac_CZ_circ.to_pytket_circuit(placement, network)
->>>>>>> 271b6df4
+
     # Comparing against calculationby hand
     assert ebit_memory_required(circ) == {0: 0, 1: 4, 2: 0}
 
@@ -188,100 +102,14 @@
     with open(
         "tests/test_circuits/pauli_6.json", "r"
     ) as fp:
-<<<<<<< HEAD
         circ = Circuit().from_dict(json.load(fp))
     # Comparing against calculation by hand
     assert evicted_gate_count(circ) == 0
-=======
-        pauli_circ = HypergraphCircuit(Circuit().from_dict(json.load(fp)))
-    placement = Placement(
-        {
-            0: 2,
-            1: 2,
-            2: 1,
-            3: 1,
-            4: 0,
-            5: 0,
-            6: 2,
-            7: 0,
-            8: 1,
-            9: 2,
-            10: 2,
-            11: 1,
-            12: 0,
-            13: 0,
-            14: 1,
-            15: 2,
-            16: 2,
-            17: 2,
-            18: 1,
-            19: 0,
-            20: 1,
-            21: 1,
-            22: 2,
-            23: 2,
-            24: 2,
-            25: 2,
-            26: 1,
-            27: 1,
-            28: 2,
-            29: 2,
-            30: 2,
-            31: 2,
-            32: 0,
-            33: 2,
-            34: 2,
-            35: 2,
-            36: 0,
-            37: 2,
-            38: 2,
-            39: 2,
-        }
-    )
-    pauli_final = pauli_circ.to_pytket_circuit(placement, network)
-    # Comparing against calculationby hand
-    assert evicted_gate_count(pauli_final) == 0
->>>>>>> 271b6df4
 
     # Randomly generated circuit of type frac_CZ, depth 6 and 6 qubits
     with open(
         "tests/test_circuits/frac_CZ_6.json", "r"
     ) as fp:
-<<<<<<< HEAD
         circ = Circuit().from_dict(json.load(fp))
     # Comparing against calculation by
-    assert evicted_gate_count(circ) == 6
-=======
-        frac_CZ_circ = HypergraphCircuit(Circuit().from_dict(json.load(fp)))
-    placement = Placement(
-        {
-            0: 1,
-            1: 2,
-            2: 0,
-            3: 1,
-            4: 0,
-            5: 2,
-            6: 1,
-            7: 1,
-            8: 1,
-            9: 1,
-            10: 2,
-            11: 0,
-            12: 1,
-            13: 1,
-            14: 1,
-            15: 1,
-            16: 2,
-            17: 1,
-            18: 1,
-            19: 1,
-            20: 1,
-            21: 1,
-            22: 1,
-            23: 1,
-        }
-    )
-    frac_CZ_final = frac_CZ_circ.to_pytket_circuit(placement, network)
-    # Comparing against calculationby hand
-    assert evicted_gate_count(frac_CZ_final) == 6
->>>>>>> 271b6df4
+    assert evicted_gate_count(circ) == 6