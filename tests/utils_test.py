from pytket_dqc.utils import (
    dqc_gateset_predicate,
    dqc_rebase,
    direct_from_origin,
    ebit_memory_required,
    evicted_gate_count,
)
from pytket import Circuit
from pytket_dqc.circuits import DistributedCircuit
from pytket_dqc.networks import NISQNetwork, AllToAll
from pytket_dqc.distributors import Brute
from pytket_dqc.placement import Placement
import networkx as nx  # type: ignore
from sympy import Symbol  # type: ignore
<<<<<<< HEAD
import json  # type: ignore
=======
import json # type: ignore
import pytest
>>>>>>> 32cfbeb3


def test_rebase():

    circ = Circuit(2).CY(0, 1)
    assert not (dqc_gateset_predicate.verify(circ))
    dqc_rebase.apply(circ)
    assert dqc_gateset_predicate.verify(circ)


@pytest.mark.skip(reason="Support for CX gates temporarily disabled")
def test_CX_circuit():

    circ = Circuit(3).CX(0, 1).CZ(1, 2).Rx(0.3, 1).CX(1, 0)
    assert dqc_gateset_predicate.verify(circ)

    dist_circ = DistributedCircuit(circ)

    network = NISQNetwork([[0, 1]], {0: [0, 1], 1: [2, 3]})

    distributor = Brute()
    placement = distributor.distribute(dist_circ, network)

    assert placement == Placement({0: 0, 3: 0, 5: 0, 1: 0, 4: 0, 2: 1})
    assert placement.cost(dist_circ, network) == 1

    placement = Placement({0: 0, 1: 1, 2: 1, 3: 0, 4: 1, 5: 0})
    assert placement.cost(dist_circ, network) == 3

    # TODO: Add a circuit generation test here when both branches
    # have been merged


def test_direct_from_origin():

    G = nx.Graph()
    edges = [(0, 1), (1, 2), (1, 3), (0, 4), (2, 5), (2, 7), (1, 6)]
    G.add_edges_from(edges)

    from_one_ideal = [(1, 0), (1, 2), (1, 3), (1, 6), (0, 4), (2, 5), (2, 7)]
    from_two_ideal = [(2, 1), (2, 5), (2, 7), (1, 0), (1, 3), (1, 6), (0, 4)]

    assert direct_from_origin(G, 1) == from_one_ideal
    assert direct_from_origin(G, 2) == from_two_ideal

    G_reordered = nx.Graph()
    G_reordered.add_edges_from(
        [(3, 1), (1, 2), (0, 4), (1, 0), (5, 2), (1, 6), (2, 7)]
    )

    assert direct_from_origin(G_reordered, 1) == from_one_ideal
    assert direct_from_origin(G_reordered, 2) == from_two_ideal


def test_symbolic_circuit():

    a = Symbol("alpha")
    circ = Circuit(1)
    circ.Rx(a, 0)

    assert not dqc_gateset_predicate.verify(circ)


def test_ebit_memory_required():
    network = AllToAll(3, 2)

    # This is a randomly generated circuit of type pauli, depth 6 and 6 qubits
    with open(
        "tests/test_circuits/2f1cc964-1518-4109-97ca-5538906a3dff.json", "r"
    ) as fp:
        pauli_circ = DistributedCircuit(Circuit().from_dict(json.load(fp)))
    placement = Placement(
        {
            0: 2,
            1: 2,
            2: 1,
            3: 1,
            4: 0,
            5: 0,
            6: 2,
            7: 0,
            8: 1,
            9: 2,
            10: 2,
            11: 1,
            12: 0,
            13: 0,
            14: 1,
            15: 2,
            16: 2,
            17: 2,
            18: 1,
            19: 0,
            20: 1,
            21: 1,
            22: 2,
            23: 2,
            24: 2,
            25: 2,
            26: 1,
            27: 1,
            28: 2,
            29: 2,
            30: 2,
            31: 2,
            32: 0,
            33: 2,
            34: 2,
            35: 2,
            36: 0,
            37: 2,
            38: 2,
            39: 2,
        }
    )
    pauli_final = pauli_circ.to_pytket_circuit(placement, network)
    # Comparing against calculationby hand
    assert ebit_memory_required(pauli_final) == {0: 0, 1: 2, 2: 3}

    # Randomly generated circuit of type frac_CZ=0.7, depth 6 and 6 qubits
    with open(
        "tests/test_circuits/f9f22168-8168-48ad-baed-aceb2c9aca4d.json", "r"
    ) as fp:
        frac_CZ_circ = DistributedCircuit(Circuit().from_dict(json.load(fp)))
    placement = Placement(
        {
            0: 1,
            1: 2,
            2: 0,
            3: 1,
            4: 0,
            5: 2,
            6: 1,
            7: 1,
            8: 1,
            9: 1,
            10: 2,
            11: 0,
            12: 1,
            13: 1,
            14: 1,
            15: 1,
            16: 2,
            17: 1,
            18: 1,
            19: 1,
            20: 1,
            21: 1,
            22: 1,
            23: 1,
        }
    )
    frac_CZ_final = frac_CZ_circ.to_pytket_circuit(placement, network)
    # Comparing against calculationby hand
    assert ebit_memory_required(frac_CZ_final) == {0: 0, 1: 4, 2: 0}


def test_evicted_gate_count():
    network = AllToAll(3, 2)

    # This is a randomly generated circuit of type pauli, depth 6 and 6 qubits
    with open(
        "tests/test_circuits/2f1cc964-1518-4109-97ca-5538906a3dff.json", "r"
    ) as fp:
        pauli_circ = DistributedCircuit(Circuit().from_dict(json.load(fp)))
    placement = Placement(
        {
            0: 2,
            1: 2,
            2: 1,
            3: 1,
            4: 0,
            5: 0,
            6: 2,
            7: 0,
            8: 1,
            9: 2,
            10: 2,
            11: 1,
            12: 0,
            13: 0,
            14: 1,
            15: 2,
            16: 2,
            17: 2,
            18: 1,
            19: 0,
            20: 1,
            21: 1,
            22: 2,
            23: 2,
            24: 2,
            25: 2,
            26: 1,
            27: 1,
            28: 2,
            29: 2,
            30: 2,
            31: 2,
            32: 0,
            33: 2,
            34: 2,
            35: 2,
            36: 0,
            37: 2,
            38: 2,
            39: 2,
        }
    )
    pauli_final = pauli_circ.to_pytket_circuit(placement, network)
    # Comparing against calculationby hand
    assert evicted_gate_count(pauli_final) == 0

    # Randomly generated circuit of type frac_CZ=0.7, depth 6 and 6 qubits
    with open(
        "tests/test_circuits/f9f22168-8168-48ad-baed-aceb2c9aca4d.json", "r"
    ) as fp:
        frac_CZ_circ = DistributedCircuit(Circuit().from_dict(json.load(fp)))
    placement = Placement(
        {
            0: 1,
            1: 2,
            2: 0,
            3: 1,
            4: 0,
            5: 2,
            6: 1,
            7: 1,
            8: 1,
            9: 1,
            10: 2,
            11: 0,
            12: 1,
            13: 1,
            14: 1,
            15: 1,
            16: 2,
            17: 1,
            18: 1,
            19: 1,
            20: 1,
            21: 1,
            22: 1,
            23: 1,
        }
    )
    frac_CZ_final = frac_CZ_circ.to_pytket_circuit(placement, network)
    # Comparing against calculationby hand
    assert evicted_gate_count(frac_CZ_final) == 6<|MERGE_RESOLUTION|>--- conflicted
+++ resolved
@@ -12,12 +12,8 @@
 from pytket_dqc.placement import Placement
 import networkx as nx  # type: ignore
 from sympy import Symbol  # type: ignore
-<<<<<<< HEAD
-import json  # type: ignore
-=======
 import json # type: ignore
 import pytest
->>>>>>> 32cfbeb3
 
 
 def test_rebase():
